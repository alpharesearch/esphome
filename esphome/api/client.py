--- conflicted
+++ resolved
@@ -321,11 +321,7 @@
         self._close_socket()
 
         if self.on_disconnect is not None and on_disconnect:
-<<<<<<< HEAD
-            self.on_disconnect()
-=======
             self.on_disconnect(None)
->>>>>>> 5f535e97
 
     def _check_authenticated(self):
         if not self._authenticated:
