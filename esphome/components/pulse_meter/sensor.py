import esphome.codegen as cg
import esphome.config_validation as cv
from esphome import automation, pins
from esphome.components import sensor
from esphome.const import (
    CONF_ID,
    CONF_INTERNAL_FILTER,
    CONF_PIN,
    CONF_NUMBER,
    CONF_TIMEOUT,
    CONF_TOTAL,
    CONF_VALUE,
    ICON_PULSE,
    LAST_RESET_TYPE_AUTO,
    STATE_CLASS_MEASUREMENT,
    UNIT_PULSES,
    UNIT_PULSES_PER_MINUTE,
)
from esphome.core import CORE

CODEOWNERS = ["@stevebaxter"]

pulse_meter_ns = cg.esphome_ns.namespace("pulse_meter")

PulseMeterSensor = pulse_meter_ns.class_(
    "PulseMeterSensor", sensor.Sensor, cg.Component
)

SetTotalPulsesAction = pulse_meter_ns.class_("SetTotalPulsesAction", automation.Action)


def validate_internal_filter(value):
    return cv.positive_time_period_microseconds(value)


def validate_timeout(value):
    value = cv.positive_time_period_microseconds(value)
    if value.total_minutes > 70:
        raise cv.Invalid("Maximum timeout is 70 minutes")
    return value


def validate_pulse_meter_pin(value):
    value = pins.internal_gpio_input_pin_schema(value)
    if CORE.is_esp8266 and value[CONF_NUMBER] >= 16:
        raise cv.Invalid(
            "Pins GPIO16 and GPIO17 cannot be used as pulse counters on ESP8266."
        )
    return value


CONFIG_SCHEMA = sensor.sensor_schema(
    unit_of_measurement=UNIT_PULSES_PER_MINUTE,
    icon=ICON_PULSE,
    accuracy_decimals=2,
    state_class=STATE_CLASS_MEASUREMENT,
).extend(
    {
        cv.GenerateID(): cv.declare_id(PulseMeterSensor),
        cv.Required(CONF_PIN): validate_pulse_meter_pin,
        cv.Optional(CONF_INTERNAL_FILTER, default="13us"): validate_internal_filter,
        cv.Optional(CONF_TIMEOUT, default="5min"): validate_timeout,
        cv.Optional(CONF_TOTAL): sensor.sensor_schema(
<<<<<<< HEAD
            UNIT_PULSES,
            ICON_PULSE,
            0,
            DEVICE_CLASS_EMPTY,
            STATE_CLASS_MEASUREMENT,
            LAST_RESET_TYPE_AUTO,
=======
            unit_of_measurement=UNIT_PULSES,
            icon=ICON_PULSE,
            accuracy_decimals=0,
            state_class=STATE_CLASS_MEASUREMENT,
            last_reset_type=LAST_RESET_TYPE_AUTO,
>>>>>>> 5edebaf4
        ),
    }
)


async def to_code(config):
    var = cg.new_Pvariable(config[CONF_ID])
    await cg.register_component(var, config)
    await sensor.register_sensor(var, config)

    pin = await cg.gpio_pin_expression(config[CONF_PIN])
    cg.add(var.set_pin(pin))
    cg.add(var.set_filter_us(config[CONF_INTERNAL_FILTER]))
    cg.add(var.set_timeout_us(config[CONF_TIMEOUT]))

    if CONF_TOTAL in config:
        sens = await sensor.new_sensor(config[CONF_TOTAL])
        cg.add(var.set_total_sensor(sens))


@automation.register_action(
    "pulse_meter.set_total_pulses",
    SetTotalPulsesAction,
    cv.Schema(
        {
            cv.Required(CONF_ID): cv.use_id(PulseMeterSensor),
            cv.Required(CONF_VALUE): cv.templatable(cv.uint32_t),
        }
    ),
)
async def set_total_action_to_code(config, action_id, template_arg, args):
    paren = await cg.get_variable(config[CONF_ID])
    var = cg.new_Pvariable(action_id, template_arg, paren)
    template_ = await cg.templatable(config[CONF_VALUE], args, int)
    cg.add(var.set_total_pulses(template_))
    return var<|MERGE_RESOLUTION|>--- conflicted
+++ resolved
@@ -61,20 +61,11 @@
         cv.Optional(CONF_INTERNAL_FILTER, default="13us"): validate_internal_filter,
         cv.Optional(CONF_TIMEOUT, default="5min"): validate_timeout,
         cv.Optional(CONF_TOTAL): sensor.sensor_schema(
-<<<<<<< HEAD
-            UNIT_PULSES,
-            ICON_PULSE,
-            0,
-            DEVICE_CLASS_EMPTY,
-            STATE_CLASS_MEASUREMENT,
-            LAST_RESET_TYPE_AUTO,
-=======
             unit_of_measurement=UNIT_PULSES,
             icon=ICON_PULSE,
             accuracy_decimals=0,
             state_class=STATE_CLASS_MEASUREMENT,
             last_reset_type=LAST_RESET_TYPE_AUTO,
->>>>>>> 5edebaf4
         ),
     }
 )
