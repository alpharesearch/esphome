--- conflicted
+++ resolved
@@ -20,16 +20,12 @@
     restore->to_call(this).perform();
   } else {
     // restore from defaults, change_away handles those for us
-<<<<<<< HEAD
-    this->mode = climate::CLIMATE_MODE_HEAT_COOL;
-=======
     if (supports_heat_() && supports_cool_())
       this->mode = climate::CLIMATE_MODE_HEAT_COOL;
     else if (supports_cool_())
       this->mode = climate::CLIMATE_MODE_COOL;
     else if (supports_heat_())
       this->mode = climate::CLIMATE_MODE_HEAT;
->>>>>>> d01f2964
     this->target_temperature = this->default_target_temperature_;
   }
 }
@@ -50,20 +46,13 @@
   traits.set_supports_current_temperature(true);
   traits.set_supports_two_point_target_temperature(false);
 
-<<<<<<< HEAD
-  traits.set_supported_modes({climate::CLIMATE_MODE_OFF, climate::CLIMATE_MODE_HEAT_COOL});
-=======
   traits.set_supported_modes({climate::CLIMATE_MODE_OFF});
->>>>>>> d01f2964
   if (supports_cool_())
     traits.add_supported_mode(climate::CLIMATE_MODE_COOL);
   if (supports_heat_())
     traits.add_supported_mode(climate::CLIMATE_MODE_HEAT);
-<<<<<<< HEAD
-=======
   if (supports_heat_() && supports_cool_())
     traits.add_supported_mode(climate::CLIMATE_MODE_HEAT_COOL);
->>>>>>> d01f2964
 
   traits.set_supports_action(true);
   return traits;
@@ -145,11 +134,7 @@
     }
   }
 
-<<<<<<< HEAD
-  if (this->mode != climate::CLIMATE_MODE_HEAT_COOL) {
-=======
   if (this->mode == climate::CLIMATE_MODE_OFF) {
->>>>>>> d01f2964
     this->handle_non_auto_mode_();
   } else {
     this->write_output_(value);
