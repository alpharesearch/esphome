import logging

from esphome.const import (
    CONF_BOARD,
    CONF_BOARD_FLASH_MODE,
    CONF_FRAMEWORK,
    CONF_SOURCE,
    CONF_VERSION,
    KEY_CORE,
    KEY_FRAMEWORK_VERSION,
    KEY_TARGET_FRAMEWORK,
    KEY_TARGET_PLATFORM,
)
from esphome.core import CORE, coroutine_with_priority
import esphome.config_validation as cv
import esphome.codegen as cg

from .const import CONF_RESTORE_FROM_FLASH, KEY_BOARD, KEY_ESP8266, esp8266_ns
from .boards import ESP8266_FLASH_SIZES, ESP8266_LD_SCRIPTS

# force import gpio to register pin schema
from .gpio import esp8266_pin_to_code  # noqa


CODEOWNERS = ["@esphome/core"]
_LOGGER = logging.getLogger(__name__)
AUTO_LOAD = ["preferences"]


def set_core_data(config):
    CORE.data[KEY_ESP8266] = {}
    CORE.data[KEY_CORE][KEY_TARGET_PLATFORM] = "esp8266"
    CORE.data[KEY_CORE][KEY_TARGET_FRAMEWORK] = "arduino"
    CORE.data[KEY_CORE][KEY_FRAMEWORK_VERSION] = cv.Version.parse(
        config[CONF_FRAMEWORK][CONF_VERSION]
    )
    CORE.data[KEY_ESP8266][KEY_BOARD] = config[CONF_BOARD]
    return config


def _format_framework_arduino_version(ver: cv.Version) -> str:
    # format the given arduino (https://github.com/esp8266/Arduino/releases) version to
    # a PIO platformio/framework-arduinoespressif8266 value
    # List of package versions: https://api.registry.platformio.org/v3/packages/platformio/tool/framework-arduinoespressif8266
    if ver <= cv.Version(2, 4, 1):
        return f"~1.{ver.major}{ver.minor:02d}{ver.patch:02d}.0"
    if ver <= cv.Version(2, 6, 2):
        return f"~2.{ver.major}{ver.minor:02d}{ver.patch:02d}.0"
    return f"~3.{ver.major}{ver.minor:02d}{ver.patch:02d}.0"


# NOTE: Keep this in mind when updating the recommended version:
#  * New framework historically have had some regressions, especially for WiFi.
#    The new version needs to be thoroughly validated before changing the
#    recommended version as otherwise a bunch of devices could be bricked
#  * For all constants below, update platformio.ini (in this repo)
#    and platformio.ini/platformio-lint.ini in the esphome-docker-base repository

# The default/recommended arduino framework version
#  - https://github.com/esp8266/Arduino/releases
#  - https://api.registry.platformio.org/v3/packages/platformio/tool/framework-arduinoespressif8266
RECOMMENDED_ARDUINO_FRAMEWORK_VERSION = cv.Version(2, 7, 4)
# The platformio/espressif8266 version to use for arduino 2 framework versions
#  - https://github.com/platformio/platform-espressif8266/releases
#  - https://api.registry.platformio.org/v3/packages/platformio/platform/espressif8266
ARDUINO_2_PLATFORM_VERSION = cv.Version(2, 6, 3)
# for arduino 3 framework versions
ARDUINO_3_PLATFORM_VERSION = cv.Version(3, 2, 0)


def _arduino_check_versions(value):
    value = value.copy()
    lookups = {
        "dev": (cv.Version(3, 0, 2), "https://github.com/esp8266/Arduino.git"),
        "latest": (cv.Version(3, 0, 2), None),
        "recommended": (RECOMMENDED_ARDUINO_FRAMEWORK_VERSION, None),
    }

    if value[CONF_VERSION] in lookups:
        if CONF_SOURCE in value:
            raise cv.Invalid(
                "Framework version needs to be explicitly specified when custom source is used."
            )

        version, source = lookups[value[CONF_VERSION]]
    else:
        version = cv.Version.parse(cv.version_number(value[CONF_VERSION]))
        source = value.get(CONF_SOURCE, None)

    value[CONF_VERSION] = str(version)
    value[CONF_SOURCE] = source or _format_framework_arduino_version(version)

    platform_version = value.get(CONF_PLATFORM_VERSION)
    if platform_version is None:
        if version >= cv.Version(3, 0, 0):
<<<<<<< HEAD
            platform_version = ARDUINO_3_PLATFORM_VERSION
        elif version >= cv.Version(2, 5, 0):
            platform_version = ARDUINO_2_PLATFORM_VERSION
        else:
            platform_version = cv.Version(1, 8, 0)
    value[CONF_PLATFORM_VERSION] = str(platform_version)
=======
            platform_version = _parse_platform_version(str(ARDUINO_3_PLATFORM_VERSION))
        elif version >= cv.Version(2, 5, 0):
            platform_version = _parse_platform_version(str(ARDUINO_2_PLATFORM_VERSION))
        else:
            platform_version = _parse_platform_version(str(cv.Version(1, 8, 0)))
    value[CONF_PLATFORM_VERSION] = platform_version
>>>>>>> f310cacd

    if version != RECOMMENDED_ARDUINO_FRAMEWORK_VERSION:
        _LOGGER.warning(
            "The selected Arduino framework version is not the recommended one. "
            "If there are connectivity or build issues please remove the manual version."
        )

    return value


<<<<<<< HEAD
=======
def _parse_platform_version(value):
    try:
        # if platform version is a valid version constraint, prefix the default package
        cv.platformio_version_constraint(value)
        return f"platformio/espressif8266 @ {value}"
    except cv.Invalid:
        return value


>>>>>>> f310cacd
CONF_PLATFORM_VERSION = "platform_version"
ARDUINO_FRAMEWORK_SCHEMA = cv.All(
    cv.Schema(
        {
            cv.Optional(CONF_VERSION, default="recommended"): cv.string_strict,
            cv.Optional(CONF_SOURCE): cv.string_strict,
<<<<<<< HEAD
            cv.Optional(CONF_PLATFORM_VERSION): cv.string_strict,
=======
            cv.Optional(CONF_PLATFORM_VERSION): _parse_platform_version,
>>>>>>> f310cacd
        }
    ),
    _arduino_check_versions,
)


BUILD_FLASH_MODES = ["qio", "qout", "dio", "dout"]
CONFIG_SCHEMA = cv.All(
    cv.Schema(
        {
            cv.Required(CONF_BOARD): cv.string_strict,
            cv.Optional(CONF_FRAMEWORK, default={}): ARDUINO_FRAMEWORK_SCHEMA,
            cv.Optional(CONF_RESTORE_FROM_FLASH, default=False): cv.boolean,
            cv.Optional(CONF_BOARD_FLASH_MODE, default="dout"): cv.one_of(
                *BUILD_FLASH_MODES, lower=True
            ),
        }
    ),
    set_core_data,
)


@coroutine_with_priority(1000)
async def to_code(config):
    cg.add(esp8266_ns.setup_preferences())

    cg.add_platformio_option("lib_ldf_mode", "off")

    cg.add_platformio_option("board", config[CONF_BOARD])
    cg.add_build_flag("-DUSE_ESP8266")
    cg.add_define("ESPHOME_BOARD", config[CONF_BOARD])
    cg.add_define("ESPHOME_VARIANT", "ESP8266")

    conf = config[CONF_FRAMEWORK]
    cg.add_platformio_option("framework", "arduino")
    cg.add_build_flag("-DUSE_ARDUINO")
    cg.add_build_flag("-DUSE_ESP8266_FRAMEWORK_ARDUINO")
    cg.add_platformio_option("platform", conf[CONF_PLATFORM_VERSION])
    cg.add_platformio_option(
        "platform_packages",
        [f"platformio/framework-arduinoespressif8266 @ {conf[CONF_SOURCE]}"],
<<<<<<< HEAD
    )
    cg.add_platformio_option(
        "platform", f"platformio/espressif8266 @ {conf[CONF_PLATFORM_VERSION]}"
=======
>>>>>>> f310cacd
    )

    # Default for platformio is LWIP2_LOW_MEMORY with:
    #  - MSS=536
    #  - LWIP_FEATURES enabled
    #     - this only adds some optional features like IP incoming packet reassembly and NAPT
    #       see also:
    #  https://github.com/esp8266/Arduino/blob/master/tools/sdk/lwip2/include/lwipopts.h

    # Instead we use LWIP2_HIGHER_BANDWIDTH_LOW_FLASH with:
    #  - MSS=1460
    #  - LWIP_FEATURES disabled (because we don't need them)
    # Other projects like Tasmota & ESPEasy also use this
    cg.add_build_flag("-DPIO_FRAMEWORK_ARDUINO_LWIP2_HIGHER_BANDWIDTH_LOW_FLASH")

    if config[CONF_RESTORE_FROM_FLASH]:
        cg.add_define("USE_ESP8266_PREFERENCES_FLASH")

    # Arduino 2 has a non-standards conformant new that returns a nullptr instead of failing when
    # out of memory and exceptions are disabled. Since Arduino 2.6.0, this flag can be used to make
    # new abort instead. Use it so that OOM fails early (on allocation) instead of on dereference of
    # a NULL pointer (so the stacktrace makes more sense), and for consistency with Arduino 3,
    # which always aborts if exceptions are disabled.
    # For cases where nullptrs can be handled, use nothrow: `new (std::nothrow) T;`
    cg.add_build_flag("-DNEW_OOM_ABORT")

    cg.add_platformio_option("board_build.flash_mode", config[CONF_BOARD_FLASH_MODE])

    if config[CONF_BOARD] in ESP8266_FLASH_SIZES:
        flash_size = ESP8266_FLASH_SIZES[config[CONF_BOARD]]
        ld_scripts = ESP8266_LD_SCRIPTS[flash_size]
        ver = CORE.data[KEY_CORE][KEY_FRAMEWORK_VERSION]

        if ver <= cv.Version(2, 3, 0):
            # No ld script support
            ld_script = None
        if ver <= cv.Version(2, 4, 2):
            # Old ld script path
            ld_script = ld_scripts[0]
        else:
            ld_script = ld_scripts[1]

        if ld_script is not None:
            cg.add_platformio_option("board_build.ldscript", ld_script)<|MERGE_RESOLUTION|>--- conflicted
+++ resolved
@@ -93,21 +93,12 @@
     platform_version = value.get(CONF_PLATFORM_VERSION)
     if platform_version is None:
         if version >= cv.Version(3, 0, 0):
-<<<<<<< HEAD
-            platform_version = ARDUINO_3_PLATFORM_VERSION
-        elif version >= cv.Version(2, 5, 0):
-            platform_version = ARDUINO_2_PLATFORM_VERSION
-        else:
-            platform_version = cv.Version(1, 8, 0)
-    value[CONF_PLATFORM_VERSION] = str(platform_version)
-=======
             platform_version = _parse_platform_version(str(ARDUINO_3_PLATFORM_VERSION))
         elif version >= cv.Version(2, 5, 0):
             platform_version = _parse_platform_version(str(ARDUINO_2_PLATFORM_VERSION))
         else:
             platform_version = _parse_platform_version(str(cv.Version(1, 8, 0)))
     value[CONF_PLATFORM_VERSION] = platform_version
->>>>>>> f310cacd
 
     if version != RECOMMENDED_ARDUINO_FRAMEWORK_VERSION:
         _LOGGER.warning(
@@ -118,8 +109,6 @@
     return value
 
 
-<<<<<<< HEAD
-=======
 def _parse_platform_version(value):
     try:
         # if platform version is a valid version constraint, prefix the default package
@@ -129,18 +118,13 @@
         return value
 
 
->>>>>>> f310cacd
 CONF_PLATFORM_VERSION = "platform_version"
 ARDUINO_FRAMEWORK_SCHEMA = cv.All(
     cv.Schema(
         {
             cv.Optional(CONF_VERSION, default="recommended"): cv.string_strict,
             cv.Optional(CONF_SOURCE): cv.string_strict,
-<<<<<<< HEAD
-            cv.Optional(CONF_PLATFORM_VERSION): cv.string_strict,
-=======
             cv.Optional(CONF_PLATFORM_VERSION): _parse_platform_version,
->>>>>>> f310cacd
         }
     ),
     _arduino_check_versions,
@@ -182,12 +166,6 @@
     cg.add_platformio_option(
         "platform_packages",
         [f"platformio/framework-arduinoespressif8266 @ {conf[CONF_SOURCE]}"],
-<<<<<<< HEAD
-    )
-    cg.add_platformio_option(
-        "platform", f"platformio/espressif8266 @ {conf[CONF_PLATFORM_VERSION]}"
-=======
->>>>>>> f310cacd
     )
 
     # Default for platformio is LWIP2_LOW_MEMORY with:
