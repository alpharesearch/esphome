import bisect
import datetime
import logging
import math
import string

import pytz
import tzlocal

import esphome.codegen as cg
import esphome.config_validation as cv
from esphome import automation
<<<<<<< HEAD
from esphome.const import CONF_ID, CONF_CRON, CONF_DAYS_OF_MONTH, CONF_DAYS_OF_WEEK, CONF_HOURS, \
    CONF_MINUTES, CONF_MONTHS, CONF_ON_TIME, CONF_ON_TIME_SYNC, CONF_SECONDS, CONF_TIMEZONE, \
    CONF_TRIGGER_ID, CONF_AT, CONF_SECOND, CONF_HOUR, CONF_MINUTE
=======
from esphome.const import (
    CONF_ID,
    CONF_CRON,
    CONF_DAYS_OF_MONTH,
    CONF_DAYS_OF_WEEK,
    CONF_HOURS,
    CONF_MINUTES,
    CONF_MONTHS,
    CONF_ON_TIME,
    CONF_ON_TIME_SYNC,
    CONF_SECONDS,
    CONF_TIMEZONE,
    CONF_TRIGGER_ID,
    CONF_AT,
    CONF_SECOND,
    CONF_HOUR,
    CONF_MINUTE,
)
>>>>>>> fb6c5ebe
from esphome.core import coroutine, coroutine_with_priority
from esphome.automation import Condition

_LOGGER = logging.getLogger(__name__)

CODEOWNERS = ["@OttoWinter"]
IS_PLATFORM_COMPONENT = True

<<<<<<< HEAD
time_ns = cg.esphome_ns.namespace('time')
RealTimeClock = time_ns.class_('RealTimeClock', cg.PollingComponent)
CronTrigger = time_ns.class_('CronTrigger', automation.Trigger.template(), cg.Component)
SyncTrigger = time_ns.class_('SyncTrigger', automation.Trigger.template(), cg.Component)
ESPTime = time_ns.struct('ESPTime')
TimeHasTimeCondition = time_ns.class_('TimeHasTimeCondition', Condition)
=======
time_ns = cg.esphome_ns.namespace("time")
RealTimeClock = time_ns.class_("RealTimeClock", cg.PollingComponent)
CronTrigger = time_ns.class_("CronTrigger", automation.Trigger.template(), cg.Component)
SyncTrigger = time_ns.class_("SyncTrigger", automation.Trigger.template(), cg.Component)
ESPTime = time_ns.struct("ESPTime")
TimeHasTimeCondition = time_ns.class_("TimeHasTimeCondition", Condition)
>>>>>>> fb6c5ebe


def _tz_timedelta(td):
    offset_hour = int(td.total_seconds() / (60 * 60))
    offset_minute = int(abs(td.total_seconds() / 60)) % 60
    offset_second = int(abs(td.total_seconds())) % 60
    if offset_hour == 0 and offset_minute == 0 and offset_second == 0:
        return "0"
    if offset_minute == 0 and offset_second == 0:
        return f"{offset_hour}"
    if offset_second == 0:
        return f"{offset_hour}:{offset_minute}"
    return f"{offset_hour}:{offset_minute}:{offset_second}"


# https://stackoverflow.com/a/16804556/8924614
def _week_of_month(dt):
    first_day = dt.replace(day=1)
    dom = dt.day
    adjusted_dom = dom + first_day.weekday()
    return int(math.ceil(adjusted_dom / 7.0))


def _tz_dst_str(dt):
    td = datetime.timedelta(hours=dt.hour, minutes=dt.minute, seconds=dt.second)
    return "M{}.{}.{}/{}".format(
        dt.month, _week_of_month(dt), dt.isoweekday() % 7, _tz_timedelta(td)
    )


def _safe_tzname(tz, dt):
    tzname = tz.tzname(dt)
    # pytz does not always return valid tznames
    # For example: 'Europe/Saratov' returns '+04'
    # Work around it by using a generic name for the timezone
    if not all(c in string.ascii_letters for c in tzname):
        return "TZ"
    return tzname


def _non_dst_tz(tz, dt):
    tzname = _safe_tzname(tz, dt)
    utcoffset = tz.utcoffset(dt)
    _LOGGER.info(
        "Detected timezone '%s' with UTC offset %s", tzname, _tz_timedelta(utcoffset)
    )
    tzbase = "{}{}".format(tzname, _tz_timedelta(-1 * utcoffset))
    return tzbase


def convert_tz(pytz_obj):
    tz = pytz_obj

    now = datetime.datetime.now()
    first_january = datetime.datetime(year=now.year, month=1, day=1)

    if not isinstance(tz, pytz.tzinfo.DstTzInfo):
        return _non_dst_tz(tz, first_january)

    # pylint: disable=protected-access
    transition_times = tz._utc_transition_times
    transition_info = tz._transition_info
    idx = max(0, bisect.bisect_right(transition_times, now))
    if idx >= len(transition_times):
        return _non_dst_tz(tz, now)

    idx1, idx2 = idx, idx + 1
    dstoffset1 = transition_info[idx1][1]
    if dstoffset1 == datetime.timedelta(seconds=0):
        # Normalize to 1 being DST on
        idx1, idx2 = idx + 1, idx + 2

    if idx2 >= len(transition_times):
        return _non_dst_tz(tz, now)

    if transition_times[idx2].year > now.year + 1:
        # Next transition is scheduled after this year
        # Probably a scheduler timezone change.
        return _non_dst_tz(tz, now)

    utcoffset_on, _, tzname_on = transition_info[idx1]
    utcoffset_off, _, tzname_off = transition_info[idx2]
    dst_begins_utc = transition_times[idx1]
    dst_begins_local = dst_begins_utc + utcoffset_off
    dst_ends_utc = transition_times[idx2]
    dst_ends_local = dst_ends_utc + utcoffset_on

    tzbase = "{}{}".format(tzname_off, _tz_timedelta(-1 * utcoffset_off))

    tzext = "{}{},{},{}".format(
        tzname_on,
        _tz_timedelta(-1 * utcoffset_on),
        _tz_dst_str(dst_begins_local),
        _tz_dst_str(dst_ends_local),
    )
    _LOGGER.info(
        "Detected timezone '%s' with UTC offset %s and daylight savings time from "
        "%s to %s",
        tzname_off,
        _tz_timedelta(utcoffset_off),
        dst_begins_local.strftime("%d %B %X"),
        dst_ends_local.strftime("%d %B %X"),
    )
    return tzbase + tzext


def detect_tz():
    try:
        tz = tzlocal.get_localzone()
    except pytz.exceptions.UnknownTimeZoneError:
        _LOGGER.warning("Could not auto-detect timezone. Using UTC...")
        return "UTC"

    return convert_tz(tz)


def _parse_cron_int(value, special_mapping, message):
    special_mapping = special_mapping or {}
    if isinstance(value, str) and value in special_mapping:
        return special_mapping[value]
    try:
        return int(value)
    except ValueError:
        # pylint: disable=raise-missing-from
        raise cv.Invalid(message.format(value))


def _parse_cron_part(part, min_value, max_value, special_mapping):
    if part in ("*", "?"):
        return set(range(min_value, max_value + 1))
    if "/" in part:
        data = part.split("/")
        if len(data) > 2:
            raise cv.Invalid(
                "Can't have more than two '/' in one time expression, got {}".format(
                    part
                )
            )
        offset, repeat = data
        offset_n = 0
        if offset:
            offset_n = _parse_cron_int(
                offset,
                special_mapping,
                "Offset for '/' time expression must be an integer, got {}",
            )

        try:
            repeat_n = int(repeat)
        except ValueError:
            # pylint: disable=raise-missing-from
            raise cv.Invalid(
                "Repeat for '/' time expression must be an integer, got {}".format(
                    repeat
                )
            )
        return set(range(offset_n, max_value + 1, repeat_n))
    if "-" in part:
        data = part.split("-")
        if len(data) > 2:
            raise cv.Invalid(
                "Can't have more than two '-' in range time expression '{}'".format(
                    part
                )
            )
        begin, end = data
        begin_n = _parse_cron_int(
            begin, special_mapping, "Number for time range must be integer, " "got {}"
        )
        end_n = _parse_cron_int(
            end, special_mapping, "Number for time range must be integer, " "got {}"
        )
        if end_n < begin_n:
            return set(range(end_n, max_value + 1)) | set(range(min_value, begin_n + 1))
        return set(range(begin_n, end_n + 1))

    return {
        _parse_cron_int(
            part,
            special_mapping,
            "Number for time expression must be an " "integer, got {}",
        )
    }


def cron_expression_validator(name, min_value, max_value, special_mapping=None):
    def validator(value):
        if isinstance(value, list):
            for v in value:
                if not isinstance(v, int):
                    raise cv.Invalid(
                        "Expected integer for {} '{}', got {}".format(v, name, type(v))
                    )
                if v < min_value or v > max_value:
                    raise cv.Invalid(
                        "{} {} is out of range (min={} max={}).".format(
                            name, v, min_value, max_value
                        )
                    )
            return list(sorted(value))
        value = cv.string(value)
        values = set()
        for part in value.split(","):
            values |= _parse_cron_part(part, min_value, max_value, special_mapping)
        return validator(list(values))

    return validator


validate_cron_seconds = cron_expression_validator("seconds", 0, 60)
validate_cron_minutes = cron_expression_validator("minutes", 0, 59)
validate_cron_hours = cron_expression_validator("hours", 0, 23)
validate_cron_days_of_month = cron_expression_validator("days of month", 1, 31)
validate_cron_months = cron_expression_validator(
    "months",
    1,
    12,
    {
        "JAN": 1,
        "FEB": 2,
        "MAR": 3,
        "APR": 4,
        "MAY": 5,
        "JUN": 6,
        "JUL": 7,
        "AUG": 8,
        "SEP": 9,
        "OCT": 10,
        "NOV": 11,
        "DEC": 12,
    },
)
validate_cron_days_of_week = cron_expression_validator(
    "days of week",
    1,
    7,
    {"SUN": 1, "MON": 2, "TUE": 3, "WED": 4, "THU": 5, "FRI": 6, "SAT": 7},
)
CRON_KEYS = [
    CONF_SECONDS,
    CONF_MINUTES,
    CONF_HOURS,
    CONF_DAYS_OF_MONTH,
    CONF_MONTHS,
    CONF_DAYS_OF_WEEK,
]


def validate_cron_raw(value):
    value = cv.string(value)
    value = value.split(" ")
    if len(value) != 6:
        raise cv.Invalid(
            "Cron expression must consist of exactly 6 space-separated parts, "
            "not {}".format(len(value))
        )
    seconds, minutes, hours, days_of_month, months, days_of_week = value
    return {
        CONF_SECONDS: validate_cron_seconds(seconds),
        CONF_MINUTES: validate_cron_minutes(minutes),
        CONF_HOURS: validate_cron_hours(hours),
        CONF_DAYS_OF_MONTH: validate_cron_days_of_month(days_of_month),
        CONF_MONTHS: validate_cron_months(months),
        CONF_DAYS_OF_WEEK: validate_cron_days_of_week(days_of_week),
    }


def validate_time_at(value):
    value = cv.time_of_day(value)
    return {
        CONF_HOURS: [value[CONF_HOUR]],
        CONF_MINUTES: [value[CONF_MINUTE]],
        CONF_SECONDS: [value[CONF_SECOND]],
        CONF_DAYS_OF_MONTH: validate_cron_days_of_month("*"),
        CONF_MONTHS: validate_cron_months("*"),
        CONF_DAYS_OF_WEEK: validate_cron_days_of_week("*"),
    }


def validate_cron_keys(value):
    if CONF_CRON in value:
        for key in value.keys():
            if key in CRON_KEYS:
                raise cv.Invalid(f"Cannot use option {key} when cron: is specified.")
        if CONF_AT in value:
            raise cv.Invalid("Cannot use option at with cron!")
        cron_ = value[CONF_CRON]
        value = {x: value[x] for x in value if x != CONF_CRON}
        value.update(cron_)
        return value
    if CONF_AT in value:
        for key in value.keys():
            if key in CRON_KEYS:
                raise cv.Invalid(f"Cannot use option {key} when at: is specified.")
        at_ = value[CONF_AT]
        value = {x: value[x] for x in value if x != CONF_AT}
        value.update(at_)
        return value
    return cv.has_at_least_one_key(*CRON_KEYS)(value)


def validate_tz(value):
    value = cv.string_strict(value)

    try:
        pytz_obj = pytz.timezone(value)
    except pytz.UnknownTimeZoneError:  # pylint: disable=broad-except
        return value

    return convert_tz(pytz_obj)


<<<<<<< HEAD
TIME_SCHEMA = cv.Schema({
    cv.Optional(CONF_TIMEZONE, default=detect_tz): validate_tz,
    cv.Optional(CONF_ON_TIME): automation.validate_automation({
        cv.GenerateID(CONF_TRIGGER_ID): cv.declare_id(CronTrigger),
        cv.Optional(CONF_SECONDS): validate_cron_seconds,
        cv.Optional(CONF_MINUTES): validate_cron_minutes,
        cv.Optional(CONF_HOURS): validate_cron_hours,
        cv.Optional(CONF_DAYS_OF_MONTH): validate_cron_days_of_month,
        cv.Optional(CONF_MONTHS): validate_cron_months,
        cv.Optional(CONF_DAYS_OF_WEEK): validate_cron_days_of_week,
        cv.Optional(CONF_CRON): validate_cron_raw,
        cv.Optional(CONF_AT): validate_time_at,
    }, validate_cron_keys),
    cv.Optional(CONF_ON_TIME_SYNC): automation.validate_automation({
        cv.GenerateID(CONF_TRIGGER_ID): cv.declare_id(SyncTrigger),
    }),
}).extend(cv.polling_component_schema('15min'))
=======
TIME_SCHEMA = cv.Schema(
    {
        cv.Optional(CONF_TIMEZONE, default=detect_tz): validate_tz,
        cv.Optional(CONF_ON_TIME): automation.validate_automation(
            {
                cv.GenerateID(CONF_TRIGGER_ID): cv.declare_id(CronTrigger),
                cv.Optional(CONF_SECONDS): validate_cron_seconds,
                cv.Optional(CONF_MINUTES): validate_cron_minutes,
                cv.Optional(CONF_HOURS): validate_cron_hours,
                cv.Optional(CONF_DAYS_OF_MONTH): validate_cron_days_of_month,
                cv.Optional(CONF_MONTHS): validate_cron_months,
                cv.Optional(CONF_DAYS_OF_WEEK): validate_cron_days_of_week,
                cv.Optional(CONF_CRON): validate_cron_raw,
                cv.Optional(CONF_AT): validate_time_at,
            },
            validate_cron_keys,
        ),
        cv.Optional(CONF_ON_TIME_SYNC): automation.validate_automation(
            {
                cv.GenerateID(CONF_TRIGGER_ID): cv.declare_id(SyncTrigger),
            }
        ),
    }
).extend(cv.polling_component_schema("15min"))
>>>>>>> fb6c5ebe


@coroutine
def setup_time_core_(time_var, config):
    cg.add(time_var.set_timezone(config[CONF_TIMEZONE]))

    for conf in config.get(CONF_ON_TIME, []):
        trigger = cg.new_Pvariable(conf[CONF_TRIGGER_ID], time_var)

        seconds = conf.get(CONF_SECONDS, list(range(0, 61)))
        cg.add(trigger.add_seconds(seconds))
        minutes = conf.get(CONF_MINUTES, list(range(0, 60)))
        cg.add(trigger.add_minutes(minutes))
        hours = conf.get(CONF_HOURS, list(range(0, 24)))
        cg.add(trigger.add_hours(hours))
        days_of_month = conf.get(CONF_DAYS_OF_MONTH, list(range(1, 32)))
        cg.add(trigger.add_days_of_month(days_of_month))
        months = conf.get(CONF_MONTHS, list(range(1, 13)))
        cg.add(trigger.add_months(months))
        days_of_week = conf.get(CONF_DAYS_OF_WEEK, list(range(1, 8)))
        cg.add(trigger.add_days_of_week(days_of_week))

        yield cg.register_component(trigger, conf)
        yield automation.build_automation(trigger, [], conf)

    for conf in config.get(CONF_ON_TIME_SYNC, []):
        trigger = cg.new_Pvariable(conf[CONF_TRIGGER_ID], time_var)

        yield cg.register_component(trigger, conf)
        yield automation.build_automation(trigger, [], conf)


@coroutine
def register_time(time_var, config):
    yield setup_time_core_(time_var, config)


@coroutine_with_priority(100.0)
def to_code(config):
    cg.add_define("USE_TIME")
    cg.add_global(time_ns.using)


@automation.register_condition(
    "time.has_time",
    TimeHasTimeCondition,
    cv.Schema(
        {
            cv.GenerateID(): cv.use_id(RealTimeClock),
        }
    ),
)
def time_has_time_to_code(config, condition_id, template_arg, args):
    paren = yield cg.get_variable(config[CONF_ID])
    yield cg.new_Pvariable(condition_id, template_arg, paren)<|MERGE_RESOLUTION|>--- conflicted
+++ resolved
@@ -10,11 +10,6 @@
 import esphome.codegen as cg
 import esphome.config_validation as cv
 from esphome import automation
-<<<<<<< HEAD
-from esphome.const import CONF_ID, CONF_CRON, CONF_DAYS_OF_MONTH, CONF_DAYS_OF_WEEK, CONF_HOURS, \
-    CONF_MINUTES, CONF_MONTHS, CONF_ON_TIME, CONF_ON_TIME_SYNC, CONF_SECONDS, CONF_TIMEZONE, \
-    CONF_TRIGGER_ID, CONF_AT, CONF_SECOND, CONF_HOUR, CONF_MINUTE
-=======
 from esphome.const import (
     CONF_ID,
     CONF_CRON,
@@ -33,7 +28,6 @@
     CONF_HOUR,
     CONF_MINUTE,
 )
->>>>>>> fb6c5ebe
 from esphome.core import coroutine, coroutine_with_priority
 from esphome.automation import Condition
 
@@ -42,21 +36,12 @@
 CODEOWNERS = ["@OttoWinter"]
 IS_PLATFORM_COMPONENT = True
 
-<<<<<<< HEAD
-time_ns = cg.esphome_ns.namespace('time')
-RealTimeClock = time_ns.class_('RealTimeClock', cg.PollingComponent)
-CronTrigger = time_ns.class_('CronTrigger', automation.Trigger.template(), cg.Component)
-SyncTrigger = time_ns.class_('SyncTrigger', automation.Trigger.template(), cg.Component)
-ESPTime = time_ns.struct('ESPTime')
-TimeHasTimeCondition = time_ns.class_('TimeHasTimeCondition', Condition)
-=======
 time_ns = cg.esphome_ns.namespace("time")
 RealTimeClock = time_ns.class_("RealTimeClock", cg.PollingComponent)
 CronTrigger = time_ns.class_("CronTrigger", automation.Trigger.template(), cg.Component)
 SyncTrigger = time_ns.class_("SyncTrigger", automation.Trigger.template(), cg.Component)
 ESPTime = time_ns.struct("ESPTime")
 TimeHasTimeCondition = time_ns.class_("TimeHasTimeCondition", Condition)
->>>>>>> fb6c5ebe
 
 
 def _tz_timedelta(td):
@@ -369,25 +354,6 @@
     return convert_tz(pytz_obj)
 
 
-<<<<<<< HEAD
-TIME_SCHEMA = cv.Schema({
-    cv.Optional(CONF_TIMEZONE, default=detect_tz): validate_tz,
-    cv.Optional(CONF_ON_TIME): automation.validate_automation({
-        cv.GenerateID(CONF_TRIGGER_ID): cv.declare_id(CronTrigger),
-        cv.Optional(CONF_SECONDS): validate_cron_seconds,
-        cv.Optional(CONF_MINUTES): validate_cron_minutes,
-        cv.Optional(CONF_HOURS): validate_cron_hours,
-        cv.Optional(CONF_DAYS_OF_MONTH): validate_cron_days_of_month,
-        cv.Optional(CONF_MONTHS): validate_cron_months,
-        cv.Optional(CONF_DAYS_OF_WEEK): validate_cron_days_of_week,
-        cv.Optional(CONF_CRON): validate_cron_raw,
-        cv.Optional(CONF_AT): validate_time_at,
-    }, validate_cron_keys),
-    cv.Optional(CONF_ON_TIME_SYNC): automation.validate_automation({
-        cv.GenerateID(CONF_TRIGGER_ID): cv.declare_id(SyncTrigger),
-    }),
-}).extend(cv.polling_component_schema('15min'))
-=======
 TIME_SCHEMA = cv.Schema(
     {
         cv.Optional(CONF_TIMEZONE, default=detect_tz): validate_tz,
@@ -412,7 +378,6 @@
         ),
     }
 ).extend(cv.polling_component_schema("15min"))
->>>>>>> fb6c5ebe
 
 
 @coroutine
