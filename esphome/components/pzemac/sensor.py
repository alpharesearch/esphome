import esphome.codegen as cg
import esphome.config_validation as cv
from esphome.components import sensor, modbus
from esphome.const import CONF_CURRENT, CONF_ID, CONF_POWER, CONF_VOLTAGE, \
    CONF_FREQUENCY, UNIT_VOLT, ICON_FLASH, UNIT_AMPERE, UNIT_WATT, UNIT_EMPTY, \
<<<<<<< HEAD
    ICON_POWER, CONF_POWER_FACTOR, ICON_CURRENT_AC, UNIT_HERTZ
=======
    ICON_POWER, CONF_POWER_FACTOR, ICON_CURRENT_AC, UNIT_HERTZ, \
    CONF_ENERGY, UNIT_WATT_HOURS, ICON_COUNTER
>>>>>>> 839fe49e

AUTO_LOAD = ['modbus']

pzemac_ns = cg.esphome_ns.namespace('pzemac')
PZEMAC = pzemac_ns.class_('PZEMAC', cg.PollingComponent, modbus.ModbusDevice)

CONFIG_SCHEMA = cv.Schema({
    cv.GenerateID(): cv.declare_id(PZEMAC),
    cv.Optional(CONF_VOLTAGE): sensor.sensor_schema(UNIT_VOLT, ICON_FLASH, 1),
    cv.Optional(CONF_CURRENT): sensor.sensor_schema(UNIT_AMPERE, ICON_CURRENT_AC, 3),
    cv.Optional(CONF_POWER): sensor.sensor_schema(UNIT_WATT, ICON_POWER, 1),
<<<<<<< HEAD
=======
    cv.Optional(CONF_ENERGY): sensor.sensor_schema(UNIT_WATT_HOURS, ICON_COUNTER, 0),
>>>>>>> 839fe49e
    cv.Optional(CONF_FREQUENCY): sensor.sensor_schema(UNIT_HERTZ, ICON_CURRENT_AC, 1),
    cv.Optional(CONF_POWER_FACTOR): sensor.sensor_schema(UNIT_EMPTY, ICON_FLASH, 2),
}).extend(cv.polling_component_schema('60s')).extend(modbus.modbus_device_schema(0x01))


def to_code(config):
    var = cg.new_Pvariable(config[CONF_ID])
    yield cg.register_component(var, config)
    yield modbus.register_modbus_device(var, config)

    if CONF_VOLTAGE in config:
        conf = config[CONF_VOLTAGE]
        sens = yield sensor.new_sensor(conf)
        cg.add(var.set_voltage_sensor(sens))
    if CONF_CURRENT in config:
        conf = config[CONF_CURRENT]
        sens = yield sensor.new_sensor(conf)
        cg.add(var.set_current_sensor(sens))
    if CONF_POWER in config:
        conf = config[CONF_POWER]
        sens = yield sensor.new_sensor(conf)
        cg.add(var.set_power_sensor(sens))
    if CONF_ENERGY in config:
        conf = config[CONF_ENERGY]
        sens = yield sensor.new_sensor(conf)
        cg.add(var.set_energy_sensor(sens))
    if CONF_FREQUENCY in config:
        conf = config[CONF_FREQUENCY]
        sens = yield sensor.new_sensor(conf)
        cg.add(var.set_frequency_sensor(sens))
    if CONF_POWER_FACTOR in config:
        conf = config[CONF_POWER_FACTOR]
        sens = yield sensor.new_sensor(conf)
        cg.add(var.set_power_factor_sensor(sens))<|MERGE_RESOLUTION|>--- conflicted
+++ resolved
@@ -3,12 +3,8 @@
 from esphome.components import sensor, modbus
 from esphome.const import CONF_CURRENT, CONF_ID, CONF_POWER, CONF_VOLTAGE, \
     CONF_FREQUENCY, UNIT_VOLT, ICON_FLASH, UNIT_AMPERE, UNIT_WATT, UNIT_EMPTY, \
-<<<<<<< HEAD
-    ICON_POWER, CONF_POWER_FACTOR, ICON_CURRENT_AC, UNIT_HERTZ
-=======
     ICON_POWER, CONF_POWER_FACTOR, ICON_CURRENT_AC, UNIT_HERTZ, \
     CONF_ENERGY, UNIT_WATT_HOURS, ICON_COUNTER
->>>>>>> 839fe49e
 
 AUTO_LOAD = ['modbus']
 
@@ -20,10 +16,7 @@
     cv.Optional(CONF_VOLTAGE): sensor.sensor_schema(UNIT_VOLT, ICON_FLASH, 1),
     cv.Optional(CONF_CURRENT): sensor.sensor_schema(UNIT_AMPERE, ICON_CURRENT_AC, 3),
     cv.Optional(CONF_POWER): sensor.sensor_schema(UNIT_WATT, ICON_POWER, 1),
-<<<<<<< HEAD
-=======
     cv.Optional(CONF_ENERGY): sensor.sensor_schema(UNIT_WATT_HOURS, ICON_COUNTER, 0),
->>>>>>> 839fe49e
     cv.Optional(CONF_FREQUENCY): sensor.sensor_schema(UNIT_HERTZ, ICON_CURRENT_AC, 1),
     cv.Optional(CONF_POWER_FACTOR): sensor.sensor_schema(UNIT_EMPTY, ICON_FLASH, 2),
 }).extend(cv.polling_component_schema('60s')).extend(modbus.modbus_device_schema(0x01))
