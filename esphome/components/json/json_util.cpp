#include "json_util.h"
#include "esphome/core/log.h"

#ifdef USE_ESP8266
#include <Esp.h>
#endif
#ifdef USE_ESP32
#include <esp_heap_caps.h>
#endif

namespace esphome {
namespace json {

static const char *const TAG = "json";

static std::vector<char> global_json_build_buffer;  // NOLINT

std::string build_json(const json_build_t &f) {
  // Here we are allocating up to 5kb of memory,
  // with the heap size minus 2kb to be safe if less than 5kb
  // as we can not have a true dynamic sized document.
  // The excess memory is freed below with `shrinkToFit()`
#ifdef USE_ESP8266
  const size_t free_heap = ESP.getMaxFreeBlockSize();  // NOLINT(readability-static-accessed-through-instance)
#elif defined(USE_ESP32)
<<<<<<< HEAD
  const size_t free_heap = heap_caps_get_largest_free_block(MALLOC_CAP_INTERNAL);
#endif

  const size_t request_size = std::min(free_heap - 2048, (size_t) 5120);

  DynamicJsonDocument json_document(request_size);
  if (json_document.memoryPool().buffer() == nullptr) {
=======
  const size_t free_heap = heap_caps_get_largest_free_block(MALLOC_CAP_8BIT);
#endif

  const size_t request_size = std::min(free_heap, (size_t) 512);

  DynamicJsonDocument json_document(request_size);
  if (json_document.capacity() == 0) {
>>>>>>> 41d9059a
    ESP_LOGE(TAG, "Could not allocate memory for JSON document! Requested %u bytes, largest free heap block: %u bytes",
             request_size, free_heap);
    return "{}";
  }
  JsonObject root = json_document.to<JsonObject>();
  f(root);
  json_document.shrinkToFit();
  ESP_LOGV(TAG, "Size after shrink %u bytes", json_document.capacity());
  std::string output;
  serializeJson(json_document, output);
  return output;
}

void parse_json(const std::string &data, const json_parse_t &f) {
  // Here we are allocating 1.5 times the data size,
  // with the heap size minus 2kb to be safe if less than that
  // as we can not have a true dynamic sized document.
  // The excess memory is freed below with `shrinkToFit()`
#ifdef USE_ESP8266
  const size_t free_heap = ESP.getMaxFreeBlockSize();  // NOLINT(readability-static-accessed-through-instance)
#elif defined(USE_ESP32)
<<<<<<< HEAD
  const size_t free_heap = heap_caps_get_largest_free_block(MALLOC_CAP_INTERNAL);
#endif
  bool pass = false;
  size_t request_size = std::min(free_heap - 2048, (size_t)(data.size() * 1.5));
  do {
    DynamicJsonDocument json_document(request_size);
    if (json_document.memoryPool().buffer() == nullptr) {
=======
  const size_t free_heap = heap_caps_get_largest_free_block(MALLOC_CAP_8BIT);
#endif
  bool pass = false;
  size_t request_size = std::min(free_heap, (size_t)(data.size() * 1.5));
  do {
    DynamicJsonDocument json_document(request_size);
    if (json_document.capacity() == 0) {
>>>>>>> 41d9059a
      ESP_LOGE(TAG, "Could not allocate memory for JSON document! Requested %u bytes, free heap: %u", request_size,
               free_heap);
      return;
    }
    DeserializationError err = deserializeJson(json_document, data);
    json_document.shrinkToFit();

    JsonObject root = json_document.as<JsonObject>();

    if (err == DeserializationError::Ok) {
      pass = true;
      f(root);
    } else if (err == DeserializationError::NoMemory) {
      if (request_size * 2 >= free_heap) {
        ESP_LOGE(TAG, "Can not allocate more memory for deserialization. Consider making source string smaller");
        return;
      }
      ESP_LOGV(TAG, "Increasing memory allocation.");
      request_size *= 2;
      continue;
    } else {
      ESP_LOGE(TAG, "JSON parse error: %s", err.c_str());
      return;
    }
  } while (!pass);
}

}  // namespace json
}  // namespace esphome<|MERGE_RESOLUTION|>--- conflicted
+++ resolved
@@ -23,15 +23,6 @@
 #ifdef USE_ESP8266
   const size_t free_heap = ESP.getMaxFreeBlockSize();  // NOLINT(readability-static-accessed-through-instance)
 #elif defined(USE_ESP32)
-<<<<<<< HEAD
-  const size_t free_heap = heap_caps_get_largest_free_block(MALLOC_CAP_INTERNAL);
-#endif
-
-  const size_t request_size = std::min(free_heap - 2048, (size_t) 5120);
-
-  DynamicJsonDocument json_document(request_size);
-  if (json_document.memoryPool().buffer() == nullptr) {
-=======
   const size_t free_heap = heap_caps_get_largest_free_block(MALLOC_CAP_8BIT);
 #endif
 
@@ -39,7 +30,6 @@
 
   DynamicJsonDocument json_document(request_size);
   if (json_document.capacity() == 0) {
->>>>>>> 41d9059a
     ESP_LOGE(TAG, "Could not allocate memory for JSON document! Requested %u bytes, largest free heap block: %u bytes",
              request_size, free_heap);
     return "{}";
@@ -61,15 +51,6 @@
 #ifdef USE_ESP8266
   const size_t free_heap = ESP.getMaxFreeBlockSize();  // NOLINT(readability-static-accessed-through-instance)
 #elif defined(USE_ESP32)
-<<<<<<< HEAD
-  const size_t free_heap = heap_caps_get_largest_free_block(MALLOC_CAP_INTERNAL);
-#endif
-  bool pass = false;
-  size_t request_size = std::min(free_heap - 2048, (size_t)(data.size() * 1.5));
-  do {
-    DynamicJsonDocument json_document(request_size);
-    if (json_document.memoryPool().buffer() == nullptr) {
-=======
   const size_t free_heap = heap_caps_get_largest_free_block(MALLOC_CAP_8BIT);
 #endif
   bool pass = false;
@@ -77,7 +58,6 @@
   do {
     DynamicJsonDocument json_document(request_size);
     if (json_document.capacity() == 0) {
->>>>>>> 41d9059a
       ESP_LOGE(TAG, "Could not allocate memory for JSON document! Requested %u bytes, free heap: %u", request_size,
                free_heap);
       return;
