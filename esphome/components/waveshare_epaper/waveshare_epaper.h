#pragma once

#include "esphome/core/component.h"
#include "esphome/components/spi/spi.h"
#include "esphome/components/display/display_buffer.h"

namespace esphome {
namespace waveshare_epaper {

class WaveshareEPaper : public display::DisplayBuffer,
                        public spi::SPIDevice<spi::BIT_ORDER_MSB_FIRST, spi::CLOCK_POLARITY_LOW,
                                              spi::CLOCK_PHASE_LEADING, spi::DATA_RATE_2MHZ> {
 public:
  void set_dc_pin(GPIOPin *dc_pin) { dc_pin_ = dc_pin; }
  float get_setup_priority() const override;
  void set_reset_pin(GPIOPin *reset) { this->reset_pin_ = reset; }
  void set_busy_pin(GPIOPin *busy) { this->busy_pin_ = busy; }
  void set_reset_duration(uint32_t reset_duration) { this->reset_duration_ = reset_duration; }

  void command(uint8_t value);
  void data(uint8_t value);

  virtual void display() = 0;
  virtual void initialize() = 0;
  virtual void deep_sleep() = 0;

  void update() override;

  void setup() override {
    this->setup_pins_();
    this->initialize();
  }

  void on_safe_shutdown() override;

 protected:
  bool wait_until_idle_();

  void setup_pins_();

  void reset_() {
    if (this->reset_pin_ != nullptr) {
      this->reset_pin_->digital_write(false);
      delay(reset_duration_);  // NOLINT
      this->reset_pin_->digital_write(true);
      delay(200);  // NOLINT
    }
  }

  virtual int get_width_controller() { return this->get_width_internal(); };

  virtual uint32_t get_buffer_length_() = 0;  // NOLINT
  uint32_t reset_duration_{200};

  void start_command_();
  void end_command_();
  void start_data_();
  void end_data_();

  GPIOPin *reset_pin_{nullptr};
  GPIOPin *dc_pin_;
  GPIOPin *busy_pin_{nullptr};
  virtual uint32_t idle_timeout_() { return 1000u; }  // NOLINT(readability-identifier-naming)
};

class WaveshareEPaperBW : public WaveshareEPaper {
 public:
  void fill(Color color) override;

  display::DisplayType get_display_type() override { return display::DisplayType::DISPLAY_TYPE_BINARY; }

 protected:
  void draw_absolute_pixel_internal(int x, int y, Color color) override;
  uint32_t get_buffer_length_() override;
};

class WaveshareEPaperBWR : public WaveshareEPaper {
 public:
  void fill(Color color) override;

  display::DisplayType get_display_type() override { return display::DisplayType::DISPLAY_TYPE_COLOR; }

 protected:
  void draw_absolute_pixel_internal(int x, int y, Color color) override;
  uint32_t get_buffer_length_() override;
};

enum WaveshareEPaperTypeAModel {
  WAVESHARE_EPAPER_1_54_IN = 0,
  WAVESHARE_EPAPER_1_54_IN_V2,
  WAVESHARE_EPAPER_2_13_IN,
  WAVESHARE_EPAPER_2_9_IN,
  WAVESHARE_EPAPER_2_9_IN_V2,
  TTGO_EPAPER_2_13_IN,
  TTGO_EPAPER_2_13_IN_B73,
  TTGO_EPAPER_2_13_IN_B1,
  TTGO_EPAPER_2_13_IN_B74,
};

class WaveshareEPaperTypeA : public WaveshareEPaperBW {
 public:
  WaveshareEPaperTypeA(WaveshareEPaperTypeAModel model);

  void initialize() override;

  void dump_config() override;

  void display() override;

  void deep_sleep() override {
    switch (this->model_) {
      // Models with specific deep sleep command and data
      case WAVESHARE_EPAPER_1_54_IN:
      case WAVESHARE_EPAPER_1_54_IN_V2:
      case WAVESHARE_EPAPER_2_9_IN_V2:
        // COMMAND DEEP SLEEP MODE
        this->command(0x10);
        this->data(0x01);
        break;
      // Other models default to simple deep sleep command
      default:
        // COMMAND DEEP SLEEP
        this->command(0x10);
        break;
    }
    this->wait_until_idle_();
  }

  void set_full_update_every(uint32_t full_update_every);

 protected:
  void write_lut_(const uint8_t *lut, uint8_t size);

  void init_display_();

  int get_width_internal() override;

  int get_height_internal() override;

  int get_width_controller() override;

  uint32_t full_update_every_{30};
  uint32_t at_update_{0};
  WaveshareEPaperTypeAModel model_;
  uint32_t idle_timeout_() override;

  bool deep_sleep_between_updates_{false};
};

enum WaveshareEPaperTypeBModel {
  WAVESHARE_EPAPER_2_7_IN = 0,
  WAVESHARE_EPAPER_2_7_IN_B,
  WAVESHARE_EPAPER_2_7_IN_B_V2,
  WAVESHARE_EPAPER_4_2_IN,
  WAVESHARE_EPAPER_4_2_IN_B_V2,
  WAVESHARE_EPAPER_7_5_IN,
  WAVESHARE_EPAPER_7_5_INV2,
  WAVESHARE_EPAPER_7_5_IN_B_V2,
};

class WaveshareEPaper2P7In : public WaveshareEPaperBW {
 public:
  void initialize() override;

  void display() override;

  void dump_config() override;

  void deep_sleep() override {
    // COMMAND DEEP SLEEP
    this->command(0x07);
    this->data(0xA5);  // check byte
  }

 protected:
  int get_width_internal() override;
  int get_height_internal() override;
};

class WaveshareEPaper2P7InB : public WaveshareEPaperBWR {
 public:
  void initialize() override;

  void display() override;

  void dump_config() override;

  void deep_sleep() override {
    // COMMAND VCOM_AND_DATA_INTERVAL_SETTING
    this->command(0x50);
    // COMMAND POWER OFF
    this->command(0x02);
    this->wait_until_idle_();
    // COMMAND DEEP SLEEP
    this->command(0x07);  // deep sleep
    this->data(0xA5);     // check byte
  }

 protected:
  int get_width_internal() override;
  int get_height_internal() override;
};

class WaveshareEPaper2P7InBV2 : public WaveshareEPaperBWR {
 public:
  void initialize() override;

  void display() override;

  void dump_config() override;

  void deep_sleep() override {
    // COMMAND DEEP SLEEP
    this->command(0x10);
    this->data(0x01);
  }

 protected:
  int get_width_internal() override;
  int get_height_internal() override;
};

<<<<<<< HEAD
class GDEY029T94 : public WaveshareEPaperBW {
=======
class WaveshareEPaper2P7InV2 : public WaveshareEPaper {
 public:
  void initialize() override;

  void display() override;

  void dump_config() override;

  void deep_sleep() override { ; }

 protected:
  int get_width_internal() override;

  int get_height_internal() override;
};

class GDEY029T94 : public WaveshareEPaper {
>>>>>>> 8e674990
 public:
  void initialize() override;

  void display() override;

  void dump_config() override;

  void deep_sleep() override {
    // COMMAND DEEP SLEEP
    this->command(0x07);
    this->data(0xA5);  // check byte
  }

 protected:
  int get_width_internal() override;

  int get_height_internal() override;
};

class GDEW0154M09 : public WaveshareEPaperBW {
 public:
  void initialize() override;
  void display() override;
  void dump_config() override;
  void deep_sleep() override;

 protected:
  int get_width_internal() override;
  int get_height_internal() override;

 private:
  static const uint8_t CMD_DTM1_DATA_START_TRANS = 0x10;
  static const uint8_t CMD_DTM2_DATA_START_TRANS2 = 0x13;
  static const uint8_t CMD_DISPLAY_REFRESH = 0x12;
  static const uint8_t CMD_AUTO_SEQ = 0x17;
  static const uint8_t DATA_AUTO_PON_DSR_POF_DSLP = 0xA7;
  static const uint8_t CMD_PSR_PANEL_SETTING = 0x00;
  static const uint8_t CMD_UNDOCUMENTED_0x4D = 0x4D;  //  NOLINT
  static const uint8_t CMD_UNDOCUMENTED_0xAA = 0xaa;  //  NOLINT
  static const uint8_t CMD_UNDOCUMENTED_0xE9 = 0xe9;  //  NOLINT
  static const uint8_t CMD_UNDOCUMENTED_0xB6 = 0xb6;  //  NOLINT
  static const uint8_t CMD_UNDOCUMENTED_0xF3 = 0xf3;  //  NOLINT
  static const uint8_t CMD_TRES_RESOLUTION_SETTING = 0x61;
  static const uint8_t CMD_TCON_TCONSETTING = 0x60;
  static const uint8_t CMD_CDI_VCOM_DATA_INTERVAL = 0x50;
  static const uint8_t CMD_POF_POWER_OFF = 0x02;
  static const uint8_t CMD_DSLP_DEEP_SLEEP = 0x07;
  static const uint8_t DATA_DSLP_DEEP_SLEEP = 0xA5;
  static const uint8_t CMD_PWS_POWER_SAVING = 0xe3;
  static const uint8_t CMD_PON_POWER_ON = 0x04;
  static const uint8_t CMD_PTL_PARTIAL_WINDOW = 0x90;

  uint8_t *lastbuff_ = nullptr;
  void reset_();
  void clear_();
  void write_init_list_(const uint8_t *list);
  void init_internal_();
};

class WaveshareEPaper2P9InB : public WaveshareEPaperBW {
 public:
  void initialize() override;

  void display() override;

  void dump_config() override;

  void deep_sleep() override {
    // COMMAND DEEP SLEEP
    this->command(0x07);
    this->data(0xA5);  // check byte
  }

 protected:
  int get_width_internal() override;

  int get_height_internal() override;
};

<<<<<<< HEAD
class WaveshareEPaper4P2In : public WaveshareEPaperBW {
=======
class WaveshareEPaper2P9InBV3 : public WaveshareEPaper {
 public:
  void initialize() override;

  void display() override;

  void dump_config() override;

  void deep_sleep() override {
    // COMMAND DEEP SLEEP
    this->command(0x07);
    this->data(0xA5);  // check byte
  }

 protected:
  int get_width_internal() override;

  int get_height_internal() override;
};

class WaveshareEPaper4P2In : public WaveshareEPaper {
>>>>>>> 8e674990
 public:
  void initialize() override;

  void display() override;

  void dump_config() override;

  void deep_sleep() override {
    // COMMAND VCOM AND DATA INTERVAL SETTING
    this->command(0x50);
    this->data(0x17);  // border floating

    // COMMAND VCM DC SETTING
    this->command(0x82);
    // COMMAND PANEL SETTING
    this->command(0x00);

    delay(100);  // NOLINT

    // COMMAND POWER SETTING
    this->command(0x01);
    this->data(0x00);
    this->data(0x00);
    this->data(0x00);
    this->data(0x00);
    this->data(0x00);
    delay(100);  // NOLINT

    // COMMAND POWER OFF
    this->command(0x02);
    this->wait_until_idle_();
    // COMMAND DEEP SLEEP
    this->command(0x07);
    this->data(0xA5);  // check byte
  }

 protected:
  int get_width_internal() override;

  int get_height_internal() override;
};

class WaveshareEPaper4P2InBV2 : public WaveshareEPaperBW {
 public:
  void initialize() override;

  void display() override;

  void dump_config() override;

  void deep_sleep() override {
    // COMMAND VCOM AND DATA INTERVAL SETTING
    this->command(0x50);
    this->data(0xF7);  // border floating

    // COMMAND POWER OFF
    this->command(0x02);
    this->wait_until_idle_();

    // COMMAND DEEP SLEEP
    this->command(0x07);
    this->data(0xA5);  // check code
  }

 protected:
  int get_width_internal() override;

  int get_height_internal() override;
};

class WaveshareEPaper5P8In : public WaveshareEPaperBW {
 public:
  void initialize() override;

  void display() override;

  void dump_config() override;

  void deep_sleep() override {
    // COMMAND POWER OFF
    this->command(0x02);
    this->wait_until_idle_();
    // COMMAND DEEP SLEEP
    this->command(0x07);
    this->data(0xA5);  // check byte
  }

 protected:
  int get_width_internal() override;

  int get_height_internal() override;
};

class WaveshareEPaper5P8InV2 : public WaveshareEPaperBW {
 public:
  void initialize() override;

  void display() override;

  void dump_config() override;

  void deep_sleep() override {
    // COMMAND VCOM AND DATA INTERVAL SETTING
    this->command(0x50);
    this->data(0x17);  // border floating

    // COMMAND VCM DC SETTING
    this->command(0x82);
    // COMMAND PANEL SETTING
    this->command(0x00);

    delay(100);  // NOLINT

    // COMMAND POWER SETTING
    this->command(0x01);
    this->data(0x00);
    this->data(0x00);
    this->data(0x00);
    this->data(0x00);
    this->data(0x00);
    delay(100);  // NOLINT

    // COMMAND POWER OFF
    this->command(0x02);
    this->wait_until_idle_();
    // COMMAND DEEP SLEEP
    this->command(0x07);
    this->data(0xA5);  // check byte
  }

 protected:
  int get_width_internal() override;

  int get_height_internal() override;
};

class WaveshareEPaper7P5In : public WaveshareEPaperBW {
 public:
  void initialize() override;

  void display() override;

  void dump_config() override;

  void deep_sleep() override {
    // COMMAND POWER OFF
    this->command(0x02);
    this->wait_until_idle_();
    // COMMAND DEEP SLEEP
    this->command(0x07);
    this->data(0xA5);  // check byte
  }

 protected:
  int get_width_internal() override;

  int get_height_internal() override;
};

class WaveshareEPaper7P5InBV2 : public WaveshareEPaperBW {
 public:
  void initialize() override;

  void display() override;

  void dump_config() override;

  void deep_sleep() override {
    // COMMAND POWER OFF
    this->command(0x02);
    this->wait_until_idle_();
    // COMMAND DEEP SLEEP
    this->command(0x07);  // deep sleep
    this->data(0xA5);     // check byte
  }

 protected:
  int get_width_internal() override;

  int get_height_internal() override;
};

class WaveshareEPaper7P5InBV3 : public WaveshareEPaperBW {
 public:
  bool wait_until_idle_();

  void initialize() override;

  void display() override;

  void dump_config() override;

  void deep_sleep() override {
    this->command(0x02);  // Power off
    this->wait_until_idle_();
    this->command(0x07);  // Deep sleep
    this->data(0xA5);
  }

  void clear_screen();

 protected:
  int get_width_internal() override;

  int get_height_internal() override;

  void reset_() {
    if (this->reset_pin_ != nullptr) {
      this->reset_pin_->digital_write(true);
      delay(200);  // NOLINT
      this->reset_pin_->digital_write(false);
      delay(5);
      this->reset_pin_->digital_write(true);
      delay(200);  // NOLINT
    }
  };

  void init_display_();
};

class WaveshareEPaper7P5InBC : public WaveshareEPaperBW {
 public:
  void initialize() override;

  void display() override;

  void dump_config() override;

  void deep_sleep() override {
    // COMMAND POWER OFF
    this->command(0x02);
    this->wait_until_idle_();
    // COMMAND DEEP SLEEP
    this->command(0x07);
    this->data(0xA5);  // check byte
  }

 protected:
  int get_width_internal() override;

  int get_height_internal() override;
};

class WaveshareEPaper7P5InV2 : public WaveshareEPaperBW {
 public:
  bool wait_until_idle_();

  void initialize() override;

  void display() override;

  void dump_config() override;

  void deep_sleep() override {
    // COMMAND POWER OFF
    this->command(0x02);
    this->wait_until_idle_();
    // COMMAND DEEP SLEEP
    this->command(0x07);
    this->data(0xA5);  // check byte
  }

 protected:
  int get_width_internal() override;

  int get_height_internal() override;

  uint32_t idle_timeout_() override;
};

class WaveshareEPaper7P5InV2alt : public WaveshareEPaper7P5InV2 {
 public:
  bool wait_until_idle_();
  void initialize() override;
  void dump_config() override;

 protected:
  void reset_() {
    if (this->reset_pin_ != nullptr) {
      this->reset_pin_->digital_write(true);
      delay(200);  // NOLINT
      this->reset_pin_->digital_write(false);
      delay(2);
      this->reset_pin_->digital_write(true);
      delay(20);
    }
  };
};

class WaveshareEPaper7P5InHDB : public WaveshareEPaperBW {
 public:
  void initialize() override;

  void display() override;

  void dump_config() override;

  void deep_sleep() override {
    // deep sleep
    this->command(0x10);
    this->data(0x01);
  }

 protected:
  int get_width_internal() override;

  int get_height_internal() override;
};

class WaveshareEPaper2P13InDKE : public WaveshareEPaperBW {
 public:
  void initialize() override;

  void display() override;

  void dump_config() override;

  void deep_sleep() override {
    // COMMAND POWER DOWN
    this->command(0x10);
    this->data(0x01);
    // cannot wait until idle here, the device no longer responds
  }

  void set_full_update_every(uint32_t full_update_every);

 protected:
  int get_width_internal() override;

  int get_height_internal() override;

  uint32_t idle_timeout_() override;

  uint32_t full_update_every_{30};
  uint32_t at_update_{0};
};

}  // namespace waveshare_epaper
}  // namespace esphome<|MERGE_RESOLUTION|>--- conflicted
+++ resolved
@@ -220,10 +220,27 @@
   int get_height_internal() override;
 };
 
-<<<<<<< HEAD
 class GDEY029T94 : public WaveshareEPaperBW {
-=======
-class WaveshareEPaper2P7InV2 : public WaveshareEPaper {
+ public:
+  void initialize() override;
+
+  void display() override;
+
+  void dump_config() override;
+
+  void deep_sleep() override {
+    // COMMAND DEEP SLEEP
+    this->command(0x07);
+    this->data(0xA5);  // check byte
+  }
+
+ protected:
+  int get_width_internal() override;
+
+  int get_height_internal() override;
+};
+
+class WaveshareEPaper2P7InV2 : public WaveshareEPaperBW {
  public:
   void initialize() override;
 
@@ -239,8 +256,7 @@
   int get_height_internal() override;
 };
 
-class GDEY029T94 : public WaveshareEPaper {
->>>>>>> 8e674990
+class GDEY029T94 : public WaveshareEPaperBW {
  public:
   void initialize() override;
 
@@ -320,31 +336,27 @@
   int get_height_internal() override;
 };
 
-<<<<<<< HEAD
+class WaveshareEPaper2P9InBV3 : public WaveshareEPaperBW {
+ public:
+  void initialize() override;
+
+  void display() override;
+
+  void dump_config() override;
+
+  void deep_sleep() override {
+    // COMMAND DEEP SLEEP
+    this->command(0x07);
+    this->data(0xA5);  // check byte
+  }
+
+ protected:
+  int get_width_internal() override;
+
+  int get_height_internal() override;
+};
+
 class WaveshareEPaper4P2In : public WaveshareEPaperBW {
-=======
-class WaveshareEPaper2P9InBV3 : public WaveshareEPaper {
- public:
-  void initialize() override;
-
-  void display() override;
-
-  void dump_config() override;
-
-  void deep_sleep() override {
-    // COMMAND DEEP SLEEP
-    this->command(0x07);
-    this->data(0xA5);  // check byte
-  }
-
- protected:
-  int get_width_internal() override;
-
-  int get_height_internal() override;
-};
-
-class WaveshareEPaper4P2In : public WaveshareEPaper {
->>>>>>> 8e674990
  public:
   void initialize() override;
 
