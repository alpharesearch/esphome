#pragma once

#include "esphome/core/component.h"
#include "esphome/components/spi/spi.h"
#include "esphome/components/display/display_buffer.h"

namespace esphome {
namespace waveshare_epaper {

class WaveshareEPaper : public PollingComponent,
                        public display::DisplayBuffer,
                        public spi::SPIDevice<spi::BIT_ORDER_MSB_FIRST, spi::CLOCK_POLARITY_LOW,
                                              spi::CLOCK_PHASE_LEADING, spi::DATA_RATE_2MHZ> {
 public:
  void set_dc_pin(GPIOPin *dc_pin) { dc_pin_ = dc_pin; }
  float get_setup_priority() const override;
  void set_reset_pin(GPIOPin *reset) { this->reset_pin_ = reset; }
  void set_busy_pin(GPIOPin *busy) { this->busy_pin_ = busy; }
  void set_reset_duration(uint32_t reset_duration) { this->reset_duration_ = reset_duration; }

  void command(uint8_t value);
  void data(uint8_t value);

  virtual void display() = 0;
  virtual void initialize() = 0;
  virtual void deep_sleep() = 0;

  void update() override;

  void fill(Color color) override;

  void setup() override {
    this->setup_pins_();
    this->initialize();
  }

  void on_safe_shutdown() override;

  display::DisplayType get_display_type() override;

 protected:
  void draw_absolute_pixel_internal(int x, int y, Color color) override;

  bool wait_until_idle_();

  void setup_pins_();

  void reset_() {
    if (this->reset_pin_ != nullptr) {
      this->reset_pin_->digital_write(false);
      delay(reset_duration_);  // NOLINT
      this->reset_pin_->digital_write(true);
      delay(200);  // NOLINT
    }
  }

<<<<<<< HEAD
  virtual uint32_t get_buffer_length_();  // NOLINT
=======
  virtual int get_width_controller() { return this->get_width_internal(); };

  uint32_t get_buffer_length_();
>>>>>>> f9fc438d
  uint32_t reset_duration_{200};

  void start_command_();
  void end_command_();
  void start_data_();
  void end_data_();

  GPIOPin *reset_pin_{nullptr};
  GPIOPin *dc_pin_;
  GPIOPin *busy_pin_{nullptr};
  virtual uint32_t idle_timeout_() { return 1000u; }  // NOLINT(readability-identifier-naming)
};

class WaveshareEPaperBW : public WaveshareEPaper {
 public:
  void fill(Color color) override;

  display::DisplayType get_display_type() override { return display::DisplayType::DISPLAY_TYPE_BINARY; }

 protected:
  void draw_absolute_pixel_internal(int x, int y, Color color) override;
  uint32_t get_buffer_length_() override;
};

class WaveshareEPaperBWR : public WaveshareEPaper {
 public:
  void fill(Color color) override;

  display::DisplayType get_display_type() override { return display::DisplayType::DISPLAY_TYPE_COLOR; }

 protected:
  void draw_absolute_pixel_internal(int x, int y, Color color) override;
  uint32_t get_buffer_length_() override;
};

enum WaveshareEPaperTypeAModel {
  WAVESHARE_EPAPER_1_54_IN = 0,
  WAVESHARE_EPAPER_1_54_IN_V2,
  WAVESHARE_EPAPER_2_13_IN,
  WAVESHARE_EPAPER_2_9_IN,
  WAVESHARE_EPAPER_2_9_IN_V2,
  TTGO_EPAPER_2_13_IN,
  TTGO_EPAPER_2_13_IN_B73,
  TTGO_EPAPER_2_13_IN_B1,
  TTGO_EPAPER_2_13_IN_B74,
};

class WaveshareEPaperTypeA : public WaveshareEPaperBW {
 public:
  WaveshareEPaperTypeA(WaveshareEPaperTypeAModel model);

  void initialize() override;

  void dump_config() override;

  void display() override;

  void deep_sleep() override {
    if (this->model_ == WAVESHARE_EPAPER_2_9_IN_V2 || this->model_ == WAVESHARE_EPAPER_1_54_IN_V2) {
      // COMMAND DEEP SLEEP MODE
      this->command(0x10);
      this->data(0x01);
    } else {
      // COMMAND DEEP SLEEP MODE
      this->command(0x10);
    }
    this->wait_until_idle_();
  }

  void set_full_update_every(uint32_t full_update_every);

 protected:
  void write_lut_(const uint8_t *lut, uint8_t size);

  int get_width_internal() override;

  int get_height_internal() override;

  int get_width_controller() override;

  uint32_t full_update_every_{30};
  uint32_t at_update_{0};
  WaveshareEPaperTypeAModel model_;
  uint32_t idle_timeout_() override;
};

enum WaveshareEPaperTypeBModel {
  WAVESHARE_EPAPER_2_7_IN = 0,
  WAVESHARE_EPAPER_2_7_IN_B,
  WAVESHARE_EPAPER_2_7_IN_B_V2,
  WAVESHARE_EPAPER_4_2_IN,
  WAVESHARE_EPAPER_4_2_IN_B_V2,
  WAVESHARE_EPAPER_7_5_IN,
  WAVESHARE_EPAPER_7_5_INV2,
  WAVESHARE_EPAPER_7_5_IN_B_V2,
};

class WaveshareEPaper2P7In : public WaveshareEPaperBW {
 public:
  void initialize() override;

  void display() override;

  void dump_config() override;

  void deep_sleep() override {
    // COMMAND DEEP SLEEP
    this->command(0x07);
    this->data(0xA5);  // check byte
  }

 protected:
  int get_width_internal() override;
  int get_height_internal() override;
};

class WaveshareEPaper2P7InB : public WaveshareEPaperBWR {
 public:
  void initialize() override;

  void display() override;

  void dump_config() override;

  void deep_sleep() override {
    // COMMAND VCOM_AND_DATA_INTERVAL_SETTING
    this->command(0x50);
    // COMMAND POWER OFF
    this->command(0x02);
    this->wait_until_idle_();
    // COMMAND DEEP SLEEP
    this->command(0x07);  // deep sleep
    this->data(0xA5);     // check byte
  }

 protected:
  int get_width_internal() override;
  int get_height_internal() override;
};

class WaveshareEPaper2P7InBV2 : public WaveshareEPaperBWR {
 public:
  void initialize() override;

  void display() override;

  void dump_config() override;

  void deep_sleep() override {
    // COMMAND DEEP SLEEP
    this->command(0x10);
    this->data(0x01);
  }

 protected:
  int get_width_internal() override;
  int get_height_internal() override;
};

<<<<<<< HEAD
class WaveshareEPaper2P9InB : public WaveshareEPaperBW {
=======
class GDEY029T94 : public WaveshareEPaper {
 public:
  void initialize() override;

  void display() override;

  void dump_config() override;

  void deep_sleep() override {
    // COMMAND DEEP SLEEP
    this->command(0x07);
    this->data(0xA5);  // check byte
  }

 protected:
  int get_width_internal() override;

  int get_height_internal() override;
};

class GDEW0154M09 : public WaveshareEPaper {
 public:
  void initialize() override;
  void display() override;
  void dump_config() override;
  void deep_sleep() override;

 protected:
  int get_width_internal() override;
  int get_height_internal() override;

 private:
  static const uint8_t CMD_DTM1_DATA_START_TRANS = 0x10;
  static const uint8_t CMD_DTM2_DATA_START_TRANS2 = 0x13;
  static const uint8_t CMD_DISPLAY_REFRESH = 0x12;
  static const uint8_t CMD_AUTO_SEQ = 0x17;
  static const uint8_t DATA_AUTO_PON_DSR_POF_DSLP = 0xA7;
  static const uint8_t CMD_PSR_PANEL_SETTING = 0x00;
  static const uint8_t CMD_UNDOCUMENTED_0x4D = 0x4D;  //  NOLINT
  static const uint8_t CMD_UNDOCUMENTED_0xAA = 0xaa;  //  NOLINT
  static const uint8_t CMD_UNDOCUMENTED_0xE9 = 0xe9;  //  NOLINT
  static const uint8_t CMD_UNDOCUMENTED_0xB6 = 0xb6;  //  NOLINT
  static const uint8_t CMD_UNDOCUMENTED_0xF3 = 0xf3;  //  NOLINT
  static const uint8_t CMD_TRES_RESOLUTION_SETTING = 0x61;
  static const uint8_t CMD_TCON_TCONSETTING = 0x60;
  static const uint8_t CMD_CDI_VCOM_DATA_INTERVAL = 0x50;
  static const uint8_t CMD_POF_POWER_OFF = 0x02;
  static const uint8_t CMD_DSLP_DEEP_SLEEP = 0x07;
  static const uint8_t DATA_DSLP_DEEP_SLEEP = 0xA5;
  static const uint8_t CMD_PWS_POWER_SAVING = 0xe3;
  static const uint8_t CMD_PON_POWER_ON = 0x04;
  static const uint8_t CMD_PTL_PARTIAL_WINDOW = 0x90;

  uint8_t *lastbuff_ = nullptr;
  void reset_();
  void clear_();
  void write_init_list_(const uint8_t *list);
  void init_internal_();
};

class WaveshareEPaper2P9InB : public WaveshareEPaper {
>>>>>>> f9fc438d
 public:
  void initialize() override;

  void display() override;

  void dump_config() override;

  void deep_sleep() override {
    // COMMAND DEEP SLEEP
    this->command(0x07);
    this->data(0xA5);  // check byte
  }

 protected:
  int get_width_internal() override;

  int get_height_internal() override;
};

class WaveshareEPaper4P2In : public WaveshareEPaperBW {
 public:
  void initialize() override;

  void display() override;

  void dump_config() override;

  void deep_sleep() override {
    // COMMAND VCOM AND DATA INTERVAL SETTING
    this->command(0x50);
    this->data(0x17);  // border floating

    // COMMAND VCM DC SETTING
    this->command(0x82);
    // COMMAND PANEL SETTING
    this->command(0x00);

    delay(100);  // NOLINT

    // COMMAND POWER SETTING
    this->command(0x01);
    this->data(0x00);
    this->data(0x00);
    this->data(0x00);
    this->data(0x00);
    this->data(0x00);
    delay(100);  // NOLINT

    // COMMAND POWER OFF
    this->command(0x02);
    this->wait_until_idle_();
    // COMMAND DEEP SLEEP
    this->command(0x07);
    this->data(0xA5);  // check byte
  }

 protected:
  int get_width_internal() override;

  int get_height_internal() override;
};

class WaveshareEPaper4P2InBV2 : public WaveshareEPaperBW {
 public:
  void initialize() override;

  void display() override;

  void dump_config() override;

  void deep_sleep() override {
    // COMMAND VCOM AND DATA INTERVAL SETTING
    this->command(0x50);
    this->data(0xF7);  // border floating

    // COMMAND POWER OFF
    this->command(0x02);
    this->wait_until_idle_();

    // COMMAND DEEP SLEEP
    this->command(0x07);
    this->data(0xA5);  // check code
  }

 protected:
  int get_width_internal() override;

  int get_height_internal() override;
};

class WaveshareEPaper5P8In : public WaveshareEPaperBW {
 public:
  void initialize() override;

  void display() override;

  void dump_config() override;

  void deep_sleep() override {
    // COMMAND POWER OFF
    this->command(0x02);
    this->wait_until_idle_();
    // COMMAND DEEP SLEEP
    this->command(0x07);
    this->data(0xA5);  // check byte
  }

 protected:
  int get_width_internal() override;

  int get_height_internal() override;
};

<<<<<<< HEAD
class WaveshareEPaper7P5In : public WaveshareEPaperBW {
=======
class WaveshareEPaper5P8InV2 : public WaveshareEPaper {
 public:
  void initialize() override;

  void display() override;

  void dump_config() override;

  void deep_sleep() override {
    // COMMAND VCOM AND DATA INTERVAL SETTING
    this->command(0x50);
    this->data(0x17);  // border floating

    // COMMAND VCM DC SETTING
    this->command(0x82);
    // COMMAND PANEL SETTING
    this->command(0x00);

    delay(100);  // NOLINT

    // COMMAND POWER SETTING
    this->command(0x01);
    this->data(0x00);
    this->data(0x00);
    this->data(0x00);
    this->data(0x00);
    this->data(0x00);
    delay(100);  // NOLINT

    // COMMAND POWER OFF
    this->command(0x02);
    this->wait_until_idle_();
    // COMMAND DEEP SLEEP
    this->command(0x07);
    this->data(0xA5);  // check byte
  }

 protected:
  int get_width_internal() override;

  int get_height_internal() override;
};

class WaveshareEPaper7P5In : public WaveshareEPaper {
>>>>>>> f9fc438d
 public:
  void initialize() override;

  void display() override;

  void dump_config() override;

  void deep_sleep() override {
    // COMMAND POWER OFF
    this->command(0x02);
    this->wait_until_idle_();
    // COMMAND DEEP SLEEP
    this->command(0x07);
    this->data(0xA5);  // check byte
  }

 protected:
  int get_width_internal() override;

  int get_height_internal() override;
};

class WaveshareEPaper7P5InBV2 : public WaveshareEPaperBW {
 public:
  void initialize() override;

  void display() override;

  void dump_config() override;

  void deep_sleep() override {
    // COMMAND POWER OFF
    this->command(0x02);
    this->wait_until_idle_();
    // COMMAND DEEP SLEEP
    this->command(0x07);  // deep sleep
    this->data(0xA5);     // check byte
  }

 protected:
  int get_width_internal() override;

  int get_height_internal() override;
};

class WaveshareEPaper7P5InBC : public WaveshareEPaperBW {
 public:
  void initialize() override;

  void display() override;

  void dump_config() override;

  void deep_sleep() override {
    // COMMAND POWER OFF
    this->command(0x02);
    this->wait_until_idle_();
    // COMMAND DEEP SLEEP
    this->command(0x07);
    this->data(0xA5);  // check byte
  }

 protected:
  int get_width_internal() override;

  int get_height_internal() override;
};

class WaveshareEPaper7P5InV2 : public WaveshareEPaperBW {
 public:
  void initialize() override;

  void display() override;

  void dump_config() override;

  void deep_sleep() override {
    // COMMAND POWER OFF
    this->command(0x02);
    this->wait_until_idle_();
    // COMMAND DEEP SLEEP
    this->command(0x07);
    this->data(0xA5);  // check byte
  }

 protected:
  int get_width_internal() override;

  int get_height_internal() override;
};

class WaveshareEPaper7P5InV2alt : public WaveshareEPaper7P5InV2 {
 public:
  bool wait_until_idle_();
  void initialize() override;
  void dump_config() override;

 protected:
  void reset_() {
    if (this->reset_pin_ != nullptr) {
      this->reset_pin_->digital_write(true);
      delay(200);  // NOLINT
      this->reset_pin_->digital_write(false);
      delay(2);
      this->reset_pin_->digital_write(true);
      delay(20);
    }
  };
};

class WaveshareEPaper7P5InHDB : public WaveshareEPaperBW {
 public:
  void initialize() override;

  void display() override;

  void dump_config() override;

  void deep_sleep() override {
    // deep sleep
    this->command(0x10);
    this->data(0x01);
  }

 protected:
  int get_width_internal() override;

  int get_height_internal() override;
};

class WaveshareEPaper2P13InDKE : public WaveshareEPaperBW {
 public:
  void initialize() override;

  void display() override;

  void dump_config() override;

  void deep_sleep() override {
    // COMMAND POWER DOWN
    this->command(0x10);
    this->data(0x01);
    // cannot wait until idle here, the device no longer responds
  }

  void set_full_update_every(uint32_t full_update_every);

 protected:
  int get_width_internal() override;

  int get_height_internal() override;

  uint32_t idle_timeout_() override;

  uint32_t full_update_every_{30};
  uint32_t at_update_{0};
};

}  // namespace waveshare_epaper
}  // namespace esphome<|MERGE_RESOLUTION|>--- conflicted
+++ resolved
@@ -54,13 +54,10 @@
     }
   }
 
-<<<<<<< HEAD
+
+  virtual int get_width_controller() { return this->get_width_internal(); };
+
   virtual uint32_t get_buffer_length_();  // NOLINT
-=======
-  virtual int get_width_controller() { return this->get_width_internal(); };
-
-  uint32_t get_buffer_length_();
->>>>>>> f9fc438d
   uint32_t reset_duration_{200};
 
   void start_command_();
@@ -220,9 +217,7 @@
   int get_height_internal() override;
 };
 
-<<<<<<< HEAD
-class WaveshareEPaper2P9InB : public WaveshareEPaperBW {
-=======
+
 class GDEY029T94 : public WaveshareEPaper {
  public:
   void initialize() override;
@@ -283,8 +278,8 @@
   void init_internal_();
 };
 
-class WaveshareEPaper2P9InB : public WaveshareEPaper {
->>>>>>> f9fc438d
+  
+class WaveshareEPaper2P9InB : public WaveshareEPaperBW {
  public:
   void initialize() override;
 
@@ -398,10 +393,8 @@
   int get_height_internal() override;
 };
 
-<<<<<<< HEAD
-class WaveshareEPaper7P5In : public WaveshareEPaperBW {
-=======
-class WaveshareEPaper5P8InV2 : public WaveshareEPaper {
+
+class WaveshareEPaper5P8InV2 : public WaveshareEPaperBW {
  public:
   void initialize() override;
 
@@ -444,8 +437,7 @@
   int get_height_internal() override;
 };
 
-class WaveshareEPaper7P5In : public WaveshareEPaper {
->>>>>>> f9fc438d
+class WaveshareEPaper7P5In : public WaveshareEPaperBW {
  public:
   void initialize() override;
 
