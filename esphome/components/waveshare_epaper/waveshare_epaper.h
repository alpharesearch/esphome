--- conflicted
+++ resolved
@@ -479,10 +479,7 @@
   int get_height_internal() override;
 };
 
-<<<<<<< HEAD
-class WaveshareEPaper7P5InBC : public WaveshareEPaperBW {
-=======
-class WaveshareEPaper7P5InBV3 : public WaveshareEPaper {
+class WaveshareEPaper7P5InBV3 : public WaveshareEPaperBW {
  public:
   bool wait_until_idle_();
 
@@ -516,8 +513,7 @@
   };
 };
 
-class WaveshareEPaper7P5InBC : public WaveshareEPaper {
->>>>>>> f16a24dd
+class WaveshareEPaper7P5InBC : public WaveshareEPaperBW {
  public:
   void initialize() override;
 
