import esphome.codegen as cg
import esphome.config_validation as cv
from esphome import core, pins
from esphome.components import display, spi
from esphome.const import (
    CONF_BUSY_PIN,
    CONF_DC_PIN,
    CONF_FULL_UPDATE_EVERY,
    CONF_ID,
    CONF_LAMBDA,
    CONF_MODEL,
    CONF_PAGES,
    CONF_RESET_DURATION,
    CONF_RESET_PIN,
)

DEPENDENCIES = ["spi"]

waveshare_epaper_ns = cg.esphome_ns.namespace("waveshare_epaper")
WaveshareEPaper = waveshare_epaper_ns.class_(
    "WaveshareEPaper", cg.PollingComponent, spi.SPIDevice, display.DisplayBuffer
)
WaveshareEPaperTypeA = waveshare_epaper_ns.class_(
    "WaveshareEPaperTypeA", WaveshareEPaper
)
WaveshareEPaper2P7In = waveshare_epaper_ns.class_(
    "WaveshareEPaper2P7In", WaveshareEPaper
)
<<<<<<< HEAD
WaveshareEPaper2P7InB = waveshare_epaper_ns.class_(
    "WaveshareEPaper2P7InB", WaveshareEPaper
)
WaveshareEPaper2P7InBV2 = waveshare_epaper_ns.class_(
    "WaveshareEPaper2P7InBV2", WaveshareEPaper
=======
WaveshareEPaper2P7InV2 = waveshare_epaper_ns.class_(
    "WaveshareEPaper2P7InV2", WaveshareEPaper
>>>>>>> 8e674990
)
WaveshareEPaper2P9InB = waveshare_epaper_ns.class_(
    "WaveshareEPaper2P9InB", WaveshareEPaper
)
WaveshareEPaper2P9InBV3 = waveshare_epaper_ns.class_(
    "WaveshareEPaper2P9InBV3", WaveshareEPaper
)
GDEY029T94 = waveshare_epaper_ns.class_("GDEY029T94", WaveshareEPaper)
WaveshareEPaper4P2In = waveshare_epaper_ns.class_(
    "WaveshareEPaper4P2In", WaveshareEPaper
)
WaveshareEPaper4P2InBV2 = waveshare_epaper_ns.class_(
    "WaveshareEPaper4P2InBV2", WaveshareEPaper
)
WaveshareEPaper5P8In = waveshare_epaper_ns.class_(
    "WaveshareEPaper5P8In", WaveshareEPaper
)
WaveshareEPaper5P8InV2 = waveshare_epaper_ns.class_(
    "WaveshareEPaper5P8InV2", WaveshareEPaper
)
WaveshareEPaper7P5In = waveshare_epaper_ns.class_(
    "WaveshareEPaper7P5In", WaveshareEPaper
)
WaveshareEPaper7P5InBC = waveshare_epaper_ns.class_(
    "WaveshareEPaper7P5InBC", WaveshareEPaper
)
WaveshareEPaper7P5InBV2 = waveshare_epaper_ns.class_(
    "WaveshareEPaper7P5InBV2", WaveshareEPaper
)
WaveshareEPaper7P5InBV3 = waveshare_epaper_ns.class_(
    "WaveshareEPaper7P5InBV3", WaveshareEPaper
)
WaveshareEPaper7P5InV2 = waveshare_epaper_ns.class_(
    "WaveshareEPaper7P5InV2", WaveshareEPaper
)
WaveshareEPaper7P5InV2alt = waveshare_epaper_ns.class_(
    "WaveshareEPaper7P5InV2alt", WaveshareEPaper
)
WaveshareEPaper7P5InHDB = waveshare_epaper_ns.class_(
    "WaveshareEPaper7P5InHDB", WaveshareEPaper
)
WaveshareEPaper2P13InDKE = waveshare_epaper_ns.class_(
    "WaveshareEPaper2P13InDKE", WaveshareEPaper
)
GDEW0154M09 = waveshare_epaper_ns.class_("GDEW0154M09", WaveshareEPaper)

WaveshareEPaperTypeAModel = waveshare_epaper_ns.enum("WaveshareEPaperTypeAModel")
WaveshareEPaperTypeBModel = waveshare_epaper_ns.enum("WaveshareEPaperTypeBModel")

MODELS = {
    "1.54in": ("a", WaveshareEPaperTypeAModel.WAVESHARE_EPAPER_1_54_IN),
    "1.54inv2": ("a", WaveshareEPaperTypeAModel.WAVESHARE_EPAPER_1_54_IN_V2),
    "2.13in": ("a", WaveshareEPaperTypeAModel.WAVESHARE_EPAPER_2_13_IN),
    "2.13in-ttgo": ("a", WaveshareEPaperTypeAModel.TTGO_EPAPER_2_13_IN),
    "2.13in-ttgo-b1": ("a", WaveshareEPaperTypeAModel.TTGO_EPAPER_2_13_IN_B1),
    "2.13in-ttgo-b73": ("a", WaveshareEPaperTypeAModel.TTGO_EPAPER_2_13_IN_B73),
    "2.13in-ttgo-b74": ("a", WaveshareEPaperTypeAModel.TTGO_EPAPER_2_13_IN_B74),
    "2.90in": ("a", WaveshareEPaperTypeAModel.WAVESHARE_EPAPER_2_9_IN),
    "2.90inv2": ("a", WaveshareEPaperTypeAModel.WAVESHARE_EPAPER_2_9_IN_V2),
    "gdey029t94": ("c", GDEY029T94),
    "2.70in": ("b", WaveshareEPaper2P7In),
<<<<<<< HEAD
    "2.70in-b": ("b", WaveshareEPaper2P7InB),
    "2.70in-bv2": ("b", WaveshareEPaper2P7InBV2),
=======
    "2.70inv2": ("b", WaveshareEPaper2P7InV2),
>>>>>>> 8e674990
    "2.90in-b": ("b", WaveshareEPaper2P9InB),
    "2.90in-bv3": ("b", WaveshareEPaper2P9InBV3),
    "4.20in": ("b", WaveshareEPaper4P2In),
    "4.20in-bv2": ("b", WaveshareEPaper4P2InBV2),
    "5.83in": ("b", WaveshareEPaper5P8In),
    "5.83inv2": ("b", WaveshareEPaper5P8InV2),
    "7.50in": ("b", WaveshareEPaper7P5In),
    "7.50in-bv2": ("b", WaveshareEPaper7P5InBV2),
    "7.50in-bv3": ("b", WaveshareEPaper7P5InBV3),
    "7.50in-bc": ("b", WaveshareEPaper7P5InBC),
    "7.50inv2": ("b", WaveshareEPaper7P5InV2),
    "7.50inv2alt": ("b", WaveshareEPaper7P5InV2alt),
    "7.50in-hd-b": ("b", WaveshareEPaper7P5InHDB),
    "2.13in-ttgo-dke": ("c", WaveshareEPaper2P13InDKE),
    "1.54in-m5coreink-m09": ("c", GDEW0154M09),
}


def validate_full_update_every_only_types_ac(value):
    if CONF_FULL_UPDATE_EVERY not in value:
        return value
    if MODELS[value[CONF_MODEL]][0] == "b":
        full_models = []
        for key, val in sorted(MODELS.items()):
            if val[0] != "b":
                full_models.append(key)
        raise cv.Invalid(
            "The 'full_update_every' option is only available for models "
            + ", ".join(full_models)
        )
    return value


CONFIG_SCHEMA = cv.All(
    display.FULL_DISPLAY_SCHEMA.extend(
        {
            cv.GenerateID(): cv.declare_id(WaveshareEPaper),
            cv.Required(CONF_DC_PIN): pins.gpio_output_pin_schema,
            cv.Required(CONF_MODEL): cv.one_of(*MODELS, lower=True),
            cv.Optional(CONF_RESET_PIN): pins.gpio_output_pin_schema,
            cv.Optional(CONF_BUSY_PIN): pins.gpio_input_pin_schema,
            cv.Optional(CONF_FULL_UPDATE_EVERY): cv.uint32_t,
            cv.Optional(CONF_RESET_DURATION): cv.All(
                cv.positive_time_period_milliseconds,
                cv.Range(max=core.TimePeriod(milliseconds=500)),
            ),
        }
    )
    .extend(cv.polling_component_schema("1s"))
    .extend(spi.spi_device_schema()),
    validate_full_update_every_only_types_ac,
    cv.has_at_most_one_key(CONF_PAGES, CONF_LAMBDA),
)


async def to_code(config):
    model_type, model = MODELS[config[CONF_MODEL]]
    if model_type == "a":
        rhs = WaveshareEPaperTypeA.new(model)
        var = cg.Pvariable(config[CONF_ID], rhs, WaveshareEPaperTypeA)
    elif model_type in ("b", "c"):
        rhs = model.new()
        var = cg.Pvariable(config[CONF_ID], rhs, model)
    else:
        raise NotImplementedError()

    await display.register_display(var, config)
    await spi.register_spi_device(var, config)

    dc = await cg.gpio_pin_expression(config[CONF_DC_PIN])
    cg.add(var.set_dc_pin(dc))

    if CONF_LAMBDA in config:
        lambda_ = await cg.process_lambda(
            config[CONF_LAMBDA], [(display.DisplayRef, "it")], return_type=cg.void
        )
        cg.add(var.set_writer(lambda_))
    if CONF_RESET_PIN in config:
        reset = await cg.gpio_pin_expression(config[CONF_RESET_PIN])
        cg.add(var.set_reset_pin(reset))
    if CONF_BUSY_PIN in config:
        reset = await cg.gpio_pin_expression(config[CONF_BUSY_PIN])
        cg.add(var.set_busy_pin(reset))
    if CONF_FULL_UPDATE_EVERY in config:
        cg.add(var.set_full_update_every(config[CONF_FULL_UPDATE_EVERY]))
    if CONF_RESET_DURATION in config:
        cg.add(var.set_reset_duration(config[CONF_RESET_DURATION]))<|MERGE_RESOLUTION|>--- conflicted
+++ resolved
@@ -26,16 +26,14 @@
 WaveshareEPaper2P7In = waveshare_epaper_ns.class_(
     "WaveshareEPaper2P7In", WaveshareEPaper
 )
-<<<<<<< HEAD
 WaveshareEPaper2P7InB = waveshare_epaper_ns.class_(
     "WaveshareEPaper2P7InB", WaveshareEPaper
 )
 WaveshareEPaper2P7InBV2 = waveshare_epaper_ns.class_(
     "WaveshareEPaper2P7InBV2", WaveshareEPaper
-=======
+
 WaveshareEPaper2P7InV2 = waveshare_epaper_ns.class_(
     "WaveshareEPaper2P7InV2", WaveshareEPaper
->>>>>>> 8e674990
 )
 WaveshareEPaper2P9InB = waveshare_epaper_ns.class_(
     "WaveshareEPaper2P9InB", WaveshareEPaper
@@ -97,12 +95,9 @@
     "2.90inv2": ("a", WaveshareEPaperTypeAModel.WAVESHARE_EPAPER_2_9_IN_V2),
     "gdey029t94": ("c", GDEY029T94),
     "2.70in": ("b", WaveshareEPaper2P7In),
-<<<<<<< HEAD
     "2.70in-b": ("b", WaveshareEPaper2P7InB),
     "2.70in-bv2": ("b", WaveshareEPaper2P7InBV2),
-=======
     "2.70inv2": ("b", WaveshareEPaper2P7InV2),
->>>>>>> 8e674990
     "2.90in-b": ("b", WaveshareEPaper2P9InB),
     "2.90in-bv3": ("b", WaveshareEPaper2P9InBV3),
     "4.20in": ("b", WaveshareEPaper4P2In),
