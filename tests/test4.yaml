--- conflicted
+++ resolved
@@ -509,7 +509,6 @@
     dc_pin: GPIO23
     busy_pin: GPIO23
     reset_pin: GPIO23
-<<<<<<< HEAD
     model: 2.70in-b
     lambda: |-
       it.rectangle(0, 0, it.get_width(), it.get_height());
@@ -519,9 +518,14 @@
     busy_pin: GPIO23
     reset_pin: GPIO23
     model: 2.70in-bv2
-=======
+    lambda: |-
+      it.rectangle(0, 0, it.get_width(), it.get_height());
+  - platform: waveshare_epaper
+    cs_pin: GPIO23
+    dc_pin: GPIO23
+    busy_pin: GPIO23
+    reset_pin: GPIO23
     model: 1.54in-m5coreink-m09
->>>>>>> f9fc438d
     lambda: |-
       it.rectangle(0, 0, it.get_width(), it.get_height());
   - platform: inkplate6
