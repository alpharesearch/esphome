substitutions:
  devicename: test1

esphome:
  name: test1
  platform: ESP32
  board: nodemcu-32s
  on_boot:
    priority: 150.0
    then:
      - lambda: >-
          ESP_LOGD("main", "ON BOOT!");
  on_shutdown:
    then:
      - lambda: >-
          ESP_LOGD("main", "ON SHUTDOWN!");
  on_loop:
    then:
      - lambda: >-
          ESP_LOGV("main", "ON LOOP!");
      - light.addressable_set:
          id: addr1
          range_from: 0
          range_to: 100
          red: 100%
          green: !lambda 'return 255;'
          blue: 0%
          white: 100%
  build_path: build/test1

packages:
  wifi: !include test_packages/test_packages_package_wifi.yaml
  pkg_test: !include test_packages/test_packages_package1.yaml

wifi:
  networks:
  - ssid: 'MySSID'
    password: 'password1'
  - ssid: 'MySSID2'
    password: ''
    channel: 14
    bssid: 'A1:63:95:47:D3:1D'
  manual_ip:
    static_ip: 192.168.178.230
    gateway: 192.168.178.1
    subnet: 255.255.255.0
    dns1: 1.1.1.1
    dns2: 1.2.2.1
  domain: .local
  reboot_timeout: 120s
  power_save_mode: none

mqtt:
  broker: '192.168.178.84'
  port: 1883
  username: 'debug'
  password: 'debug'
  client_id: someclient
  discovery: True
  discovery_retain: False
  discovery_prefix: discovery
  topic_prefix: helloworld
  log_topic:
    topic: helloworld/hi
    level: INFO
  birth_message:
  will_message:
  shutdown_message:
    topic: topic/to/send/to
    payload: hi
    qos: 2
    retain: True
  keepalive: 60s
  reboot_timeout: 60s
  on_message:
    - topic: my/custom/topic
      qos: 0
      then:
        - lambda: >-
            ESP_LOGD("main", "Got message %s", x.c_str());
    - topic: livingroom/ota_mode
      then:
      - deep_sleep.prevent
    - topic: livingroom/ota_mode
      then:
      - deep_sleep.enter:
  on_json_message:
    topic: the/topic
    then:
    - if:
        condition:
          - wifi.connected:
          - mqtt.connected:
          - light.is_on: kitchen
          - light.is_off: kitchen
        then:
        - lambda: |-
            int data = x["my_data"];
            ESP_LOGD("main", "The data is: %d", data);
        - light.turn_on:
            id: living_room_lights
            brightness: !lambda |-
              float brightness = 1.0;
              if (x.containsKey("brightness"))
                brightness = x["brightness"];
              return brightness;
            effect: !lambda |-
              const char *effect = "None";
              if (x.containsKey("effect"))
                effect = x["effect"];
              return effect;
        - light.control:
            id: living_room_lights
            brightness: !lambda 'return id(living_room_lights).current_values.get_brightness() + 0.5;'
        - light.dim_relative:
            id: living_room_lights
            relative_brightness: 5%
        - uart.write:
            id: uart0
            data: Hello World
        - uart.write: [0x00, 0x20, 0x30]
        - uart.write: !lambda |-
            return {};

i2c:
  sda: 21
  scl: 22
  scan: True
  frequency: 100kHz
  setup_priority: -100

spi:
  clk_pin: GPIO21
  mosi_pin: GPIO22
  miso_pin: GPIO23

uart:
  - tx_pin: GPIO22
    rx_pin: GPIO23
    baud_rate: 115200
    id: uart0
    parity: NONE
    data_bits: 8
    stop_bits: 1
    rx_buffer_size: 512

  - id: adalight_uart
    tx_pin: GPIO25
    rx_pin: GPIO26
    baud_rate: 115200
    rx_buffer_size: 1024

ota:
  safe_mode: True
  password: 'superlongpasswordthatnoonewillknow'
  port: 3286

logger:
  baud_rate: 0
  level: VERBOSE
  logs:
    mqtt.component: DEBUG
    mqtt.client: ERROR

web_server:
  port: 8080
  css_url: https://esphome.io/_static/webserver-v1.min.css
  js_url: https://esphome.io/_static/webserver-v1.min.js
  prometheus: true

power_supply:
  id: 'atx_power_supply'
  enable_time: 20ms
  keep_on_time: 10s
  pin:
    number: 13
    inverted: true

deep_sleep:
  run_duration: 20s
  sleep_duration: 50s
  wakeup_pin: GPIO39
  wakeup_pin_mode: INVERT_WAKEUP

ads1115:
  address: 0x48

dallas:
  pin: GPIO23

as3935_spi:
  cs_pin: GPIO12
  irq_pin: GPIO13
<<<<<<< HEAD
=======

wled:

adalight:
>>>>>>> 65a489eb

sensor:
  - platform: adc
    pin: A0
    name: "Living Room Brightness"
    update_interval: '1:01'
    attenuation: 2.5db
    unit_of_measurement: "°C"
    icon: "mdi:water-percent"
    accuracy_decimals: 5
    expire_after: 120s
    setup_priority: -100
    force_update: true
    filters:
      - offset: 2.0
      - multiply: 1.2
      - calibrate_linear:
        - 0.0 -> 0.0
        - 40.0 -> 45.0
        - 100.0 -> 102.5
      - filter_out: 42.0
      - filter_out: nan
      - median:
          window_size: 5
          send_every: 5
          send_first_at: 3
      - sliding_window_moving_average:
          window_size: 15
          send_every: 15
          send_first_at: 15
      - exponential_moving_average:
          alpha: 0.1
          send_every: 15
      - throttle: 1s
      - heartbeat: 5s
      - debounce: 0.1s
      - delta: 5.0
      - or:
        - throttle: 1s
        - delta: 5.0
      - lambda: return x * (9.0/5.0) + 32.0;
    on_value:
      then:
        - lambda: |-
            ESP_LOGD("main", "Got value %f", x);
            id(my_sensor).publish_state(42.0);
            ESP_LOGI("main", "Value of my sensor: %f", id(my_sensor).state);
            ESP_LOGI("main", "Raw Value of my sensor: %f", id(my_sensor).state);
    on_value_range:
      above: 5
      below: 10
      then:
        - lambda: >-
            ESP_LOGD("main", "Got value range %f", x);
        - wait_until:
            binary_sensor.is_on: binary_sensor1
    on_raw_value:
      - lambda: >-
          ESP_LOGD("main", "Got raw value %f", x);
      - logger.log:
          level: DEBUG
          format: "Got raw value %f"
          args: ['x']
      - logger.log: "Got raw value NAN"
      - mqtt.publish:
          topic: some/topic
          payload: Hello
          qos: 2
          retain: True
  - platform: esp32_hall
    name: ESP32 Hall Sensor
  - platform: ads1115
    multiplexer: 'A0_A1'
    gain: 1.024
    id: my_sensor
    filters:
    state_topic: hi/me
    retain: false
    availability:
  - platform: atm90e32
    cs_pin: 5
    phase_a:
      voltage:
        name: "EMON Line Voltage A"
      current:
        name: "EMON CT1 Current"
      power:
        name: "EMON Active Power CT1"
      reactive_power:
        name: "EMON Reactive Power CT1"
      power_factor:
        name: "EMON Power Factor CT1"
      gain_voltage: 7305
      gain_ct: 27961
    phase_b:
      current:
        name: "EMON CT2 Current"
      power:
        name: "EMON Active Power CT2"
      reactive_power:
        name: "EMON Reactive Power CT2"
      power_factor:
        name: "EMON Power Factor CT2"
      gain_voltage: 7305
      gain_ct: 27961
    phase_c:
      current:
        name: "EMON CT3 Current"
      power:
        name: "EMON Active Power CT3"
      reactive_power:
        name: "EMON Reactive Power CT3"
      power_factor:
        name: "EMON Power Factor CT3"
      gain_voltage: 7305
      gain_ct: 27961
    frequency:
      name: "EMON Line Frequency"
    chip_temperature:
      name: "EMON Chip Temp A"
    line_frequency: 60Hz
    current_phases: 3
    gain_pga: 2X
  - platform: bh1750
    name: "Living Room Brightness 3"
    internal: true
    address: 0x23
    resolution: 1.0
    update_interval: 30s
    retain: False
    availability:
    state_topic: livingroom/custom_state_topic
    measurement_time: 31
  - platform: bme280
    temperature:
      name: "Outside Temperature"
      oversampling: 16x
    pressure:
      name: "Outside Pressure"
      oversampling: none
    humidity:
      name: "Outside Humidity"
      oversampling: 8x
    address: 0x77
    iir_filter: 16x
    update_interval: 15s
  - platform: bme680
    temperature:
      name: "Outside Temperature"
      oversampling: 16x
    pressure:
      name: "Outside Pressure"
    humidity:
      name: "Outside Humidity"
    gas_resistance:
      name: "Outside Gas Sensor"
    address: 0x77
    heater:
      temperature: 320
      duration: 150ms
    update_interval: 15s
  - platform: bmp085
    temperature:
      name: "Outside Temperature"
    pressure:
      name: "Outside Pressure"
      filters:
        - lambda: >-
            return x / powf(1.0 - (x / 44330.0), 5.255);
    update_interval: 15s
  - platform: bmp280
    temperature:
      name: "Outside Temperature"
      oversampling: 16x
    pressure:
      name: "Outside Pressure"
    address: 0x77
    update_interval: 15s
    iir_filter: 16x
  - platform: dallas
    address: 0x1C0000031EDD2A28
    name: "Living Room Temperature"
    resolution: 9
  - platform: dallas
    index: 1
    name: "Living Room Temperature 2"
  - platform: dht
    pin: GPIO26
    temperature:
      name: "Living Room Temperature 3"
    humidity:
      name: "Living Room Humidity 3"
    model: AM2302
    update_interval: 15s
  - platform: dht12
    temperature:
      name: "Living Room Temperature 4"
    humidity:
      name: "Living Room Humidity 4"
    update_interval: 15s
  - platform: duty_cycle
    pin: GPIO25
    name: Duty Cycle Sensor
  - platform: esp32_hall
    name: "ESP32 Hall Sensor"
    update_interval: 15s
  - platform: hdc1080
    temperature:
      name: "Living Room Temperature 5"
    humidity:
      name: "Living Room Pressure 5"
    update_interval: 15s
  - platform: hlw8012
    sel_pin: 5
    cf_pin: 14
    cf1_pin: 13
    current:
      name: "HLW8012 Current"
    voltage:
      name: "HLW8012 Voltage"
    power:
      name: "HLW8012 Power"
      id: hlw8012_power
    update_interval: 15s
    current_resistor: 0.001 ohm
    voltage_divider: 2351
    change_mode_every: 16
    initial_mode: VOLTAGE
  - platform: total_daily_energy
    power_id: hlw8012_power
    name: "HLW8012 Total Daily Energy"
  - platform: integration
    sensor: hlw8012_power
    name: "Integration Sensor"
    time_unit: s
  - platform: hmc5883l
    address: 0x68
    field_strength_x:
      name: "HMC5883L Field Strength X"
    field_strength_y:
      name: "HMC5883L Field Strength Y"
    field_strength_z:
      name: "HMC5883L Field Strength Z"
    heading:
      name: "HMC5883L Heading"
    range: 130uT
    oversampling: 8x
    update_interval: 15s
  - platform: qmc5883l
    address: 0x0D
    field_strength_x:
      name: "QMC5883L Field Strength X"
    field_strength_y:
      name: "QMC5883L Field Strength Y"
    field_strength_z:
      name: "QMC5883L Field Strength Z"
    heading:
      name: "QMC5883L Heading"
    range: 800uT
    oversampling: 256x
    update_interval: 15s
  - platform: hx711
    name: "HX711 Value"
    dout_pin: GPIO23
    clk_pin: GPIO25
    gain: 128
    update_interval: 15s
  - platform: ina219
    address: 0x40
    shunt_resistance: 0.1 ohm
    current:
      name: "INA219 Current"
    power:
      name: "INA219 Power"
    bus_voltage:
      name: "INA219 Bus Voltage"
    shunt_voltage:
      name: "INA219 Shunt Voltage"
    max_voltage: 32.0V
    max_current: 3.2A
    update_interval: 15s
  - platform: ina226
    address: 0x40
    shunt_resistance: 0.1 ohm
    current:
      name: "INA226 Current"
    power:
      name: "INA226 Power"
    bus_voltage:
      name: "INA226 Bus Voltage"
    shunt_voltage:
      name: "INA226 Shunt Voltage"
    max_current: 3.2A
    update_interval: 15s
  - platform: ina3221
    address: 0x40
    channel_1:
      shunt_resistance: 0.1 ohm
      current:
        name: "INA3221 Channel 1 Current"
      power:
        name: "INA3221 Channel 1 Power"
      bus_voltage:
        name: "INA3221 Channel 1 Bus Voltage"
      shunt_voltage:
        name: "INA3221 Channel 1 Shunt Voltage"
    update_interval: 15s
  - platform: htu21d
    temperature:
      name: "Living Room Temperature 6"
    humidity:
      name: "Living Room Humidity 6"
    update_interval: 15s
  - platform: max6675
    name: "Living Room Temperature"
    cs_pin: GPIO23
    update_interval: 15s
  - platform: max31855
    name: "Den Temperature"
    cs_pin: GPIO23
    update_interval: 15s
    reference_temperature:
      name: "MAX31855 Internal Temperature"
  - platform: max31856
    name: "BBQ Temperature"
    cs_pin: GPIO17
    update_interval: 15s
    mains_filter: 50Hz
  - platform: max31865
    name: "Water Tank Temperature"
    cs_pin: GPIO23
    update_interval: 15s
    reference_resistance: "430 Ω"
    rtd_nominal_resistance: "100 Ω"
  - platform: mhz19
    co2:
      name: "MH-Z19 CO2 Value"
    temperature:
      name: "MH-Z19 Temperature"
    update_interval: 15s
    automatic_baseline_calibration: false
  - platform: mpu6050
    address: 0x68
    accel_x:
      name: "MPU6050 Accel X"
    accel_y:
      name: "MPU6050 Accel Y"
    accel_z:
      name: "MPU6050 Accel z"
    gyro_x:
      name: "MPU6050 Gyro X"
    gyro_y:
      name: "MPU6050 Gyro Y"
    gyro_z:
      name: "MPU6050 Gyro z"
    temperature:
      name: "MPU6050 Temperature"
  - platform: ms5611
    temperature:
      name: "Outside Temperature"
    pressure:
      name: "Outside Pressure"
    address: 0x77
    update_interval: 15s
  - platform: pulse_counter
    name: "Pulse Counter"
    pin: GPIO12
    count_mode:
      rising_edge: INCREMENT
      falling_edge: DECREMENT
    internal_filter: 13us
    update_interval: 15s
  - platform: rotary_encoder
    name: "Rotary Encoder"
    id: rotary_encoder1
    pin_a: GPIO23
    pin_b: GPIO25
    pin_reset: GPIO25
    filters:
      - or:
        - debounce: 0.1s
        - delta: 10
    resolution: 4
    min_value: -10
    max_value: 30
    on_value:
      - sensor.rotary_encoder.set_value:
          id: rotary_encoder1
          value: 10
      - sensor.rotary_encoder.set_value:
          id: rotary_encoder1
          value: !lambda 'return -1;'
  - platform: pulse_width
    name: Pulse Width
    pin: GPIO12
  - platform: senseair
    co2:
      name: "SenseAir CO2 Value"
    update_interval: 15s
  - platform: sht3xd
    temperature:
      name: "Living Room Temperature 8"
    humidity:
      name: "Living Room Humidity 8"
    address: 0x44
    update_interval: 15s
  - platform: sts3x
    name: "Living Room Temperature 9"
    address: 0x4A
  - platform: scd30
    co2:
      name: "Living Room CO2 9"
    temperature:
      name: "Living Room Temperature 9"
    humidity:
      name: "Living Room Humidity 9"
    address: 0x61
    update_interval: 15s
<<<<<<< HEAD
=======
    automatic_self_calibration: true
    altitude_compensation: 10m
>>>>>>> 65a489eb
  - platform: sgp30
    eco2:
      name: "Workshop eCO2"
      accuracy_decimals: 1
    tvoc:
      name: "Workshop TVOC"
      accuracy_decimals: 1
    address: 0x58
    update_interval: 5s
<<<<<<< HEAD
=======
  - platform: sps30
    pm_1_0:
      name: "Workshop PM <1µm Weight concentration"
      id: "workshop_PM_1_0"
    pm_2_5:
      name: "Workshop PM <2.5µm Weight concentration"
      id: "workshop_PM_2_5"
    pm_4_0:
      name: "Workshop PM <4µm Weight concentration"
      id: "workshop_PM_4_0"
    pm_10_0:
      name: "Workshop PM <10µm Weight concentration"
      id: "workshop_PM_10_0"
    pmc_0_5:
      name: "Workshop PM <0.5µm Number concentration"
      id: "workshop_PMC_0_5"
    pmc_1_0:
      name: "Workshop PM <1µm Number concentration"
      id: "workshop_PMC_1_0"
    pmc_2_5:
      name: "Workshop PM <2.5µm Number concentration"
      id: "workshop_PMC_2_5"
    pmc_4_0:
      name: "Workshop PM <4µm Number concentration"
      id: "workshop_PMC_4_0"
    pmc_10_0:
      name: "Workshop PM <10µm Number concentration"
      id: "workshop_PMC_10_0"
    address: 0x69
    update_interval: 10s
>>>>>>> 65a489eb
  - platform: shtcx
    temperature:
      name: "Living Room Temperature 10"
    humidity:
      name: "Living Room Humidity 10"
    address: 0x70
    update_interval: 15s
  - platform: template
    name: "Template Sensor"
    id: template_sensor
    lambda: |-
      if (id(ultrasonic_sensor1).state > 1) {
        return 42.0;
      } else {
        return {};
      }
    update_interval: 15s
    on_value:
      - sensor.template.publish:
          id: template_sensor
          state: 43.0
      - sensor.template.publish:
          id: template_sensor
          state: !lambda 'return NAN;'
  - platform: tsl2561
    name: "TSL2561 Ambient Light"
    address: 0x39
    update_interval: 15s
    is_cs_package: true
    integration_time: 402ms
    gain: 16x
  - platform: ultrasonic
    trigger_pin: GPIO25
    echo_pin:
      number: GPIO23
      inverted: true
    name: "Ultrasonic Sensor"
    timeout: 5.5m
    id: ultrasonic_sensor1
  - platform: uptime
    name: Uptime Sensor
  - platform: wifi_signal
    name: "WiFi Signal Sensor"
    update_interval: 15s
  - platform: mqtt_subscribe
    name: "MQTT Subscribe Sensor 1"
    topic: "mqtt/topic"
    id: the_sensor
    qos: 2
    on_value:
      - mqtt.publish_json:
          topic: the/topic
          payload: |-
            root["key"] = id(the_sensor).state;
            root["greeting"] = "Hello World";
  - platform: sds011
    pm_2_5:
      name: "SDS011 PM2.5"
    pm_10_0:
      name: "SDS011 PM10.0"
    update_interval: 5min
    rx_only: false
  - platform: ccs811
    eco2:
      name: CCS811 eCO2
    tvoc:
      name: CCS811 TVOC
    update_interval: 30s
    baseline: 0x4242
  - platform: tx20
    wind_speed:
      name: "Windspeed"
    wind_direction_degrees:
      name: "Winddirection Degrees"
    pin:
      number: GPIO04
      mode: INPUT
  - platform: zyaura
    clock_pin: GPIO5
    data_pin: GPIO4
    co2:
      name: "ZyAura CO2"
    temperature:
      name: "ZyAura Temperature"
    humidity:
      name: "ZyAura Humidity"
  - platform: as3935
    lightning_energy:
      name: "Lightning Energy"
    distance:
      name: "Distance Storm"
  - platform: tmp117
    name: "TMP117 Temperature"
    update_interval: 5s
  - platform: hm3301
    pm_1_0:
      name: "PM1.0"
    pm_2_5:
      name: "PM2.5"
    pm_10_0:
      name: "PM10.0"
    aqi:
      name: "AQI"
      calculation_type: "CAQI"

esp32_touch:
  setup_mode: False
  iir_filter: 10ms
  sleep_duration: 27ms
  measurement_duration: 8ms
  low_voltage_reference: 0.5V
  high_voltage_reference: 2.7V
  voltage_attenuation: 1.5V

binary_sensor:
  - platform: gpio
    pin: GPIO9
    name: "Living Room Window"
    device_class: window
    filters:
      - invert:
      - delayed_on: 40ms
      - delayed_off: 40ms
    on_press:
      then:
        - lambda: >-
            ESP_LOGD("main", "Pressed");
    on_release:
      then:
        - lambda: >-
            ESP_LOGD("main", "Released");
    on_click:
      - min_length: 50ms
        max_length: 350ms
        then:
          - lambda: >-
              ESP_LOGD("main", "Clicked");
      - then:
          - lambda: >-
              ESP_LOGD("main", "Clicked");
    on_double_click:
      - min_length: 50ms
        max_length: 350ms
        then:
         - lambda: >-
             ESP_LOGD("main", "Double Clicked");
      - then:
         - lambda: >-
             ESP_LOGD("main", "Double Clicked");
    on_multi_click:
    - timing:
      - ON for at most 1s
      - OFF for at most 1s
      - ON for at most 1s
      - OFF for at least 0.2s
      then:
      - logger.log:
          format: "Multi Clicked TWO"
          level: warn
    - timing:
      - OFF for 1s to 2s
      - ON for 1s to 2s
      - OFF for at least 0.5s
      then:
      - logger.log:
          format: "Multi Clicked LONG SINGLE"
          level: warn
    - timing:
      - ON for at most 1s
      - OFF for at least 0.5s
      then:
      - logger.log:
          format: "Multi Clicked SINGLE"
          level: warn
    id: binary_sensor1
  - platform: gpio
    pin:
      number: GPIO9
      mode: INPUT_PULLUP
    name: "Living Room Window 2"
  - platform: status
    name: "Living Room Status"
  - platform: esp32_touch
    name: "ESP32 Touch Pad GPIO27"
    pin: GPIO27
    threshold: 1000
    id: btn_left
  - platform: nextion
    page_id: 0
    component_id: 2
    name: "Nextion Component 2 Touch"
  - platform: template
    name: "Garage Door Open"
    id: garage_door
    lambda: |-
      if (isnan(id(my_sensor).state)) {
        // isnan checks if the ultrasonic sensor echo
        // has timed out, resulting in a NaN (not a number) state
        // in that case, return {} to indicate that we don't know.
        return {};
      } else if (id(my_sensor).state > 30) {
        // Garage Door is open.
        return true;
      } else {
        // Garage Door is closed.
        return false;
      }
    on_press:
      - binary_sensor.template.publish:
          id: garage_door
          state: OFF
      - output.ledc.set_frequency:
          id: gpio_19
          frequency: 500.0Hz
      - output.ledc.set_frequency:
          id: gpio_19
          frequency: !lambda 'return 500.0;'
  - platform: pn532
    uid: 74-10-37-94
    name: "PN532 NFC Tag"
  - platform: rdm6300
    uid: 7616525
    name: "RDM6300 NFC Tag"
  - platform: gpio
    name: "PCF binary sensor"
    pin:
      pcf8574: pcf8574_hub
      number: 1
      mode: INPUT
      inverted: True
  - platform: gpio
    name: "MCP21 binary sensor"
    pin:
      mcp23017: mcp23017_hub
      number: 1
      mode: INPUT
      inverted: True
  - platform: gpio
    name: "MCP22 binary sensor"
    pin:
      mcp23008: mcp23008_hub
      number: 7
      mode: INPUT_PULLUP
      inverted: False
  - platform: gpio
    name: "MCP23 binary sensor"
    pin:
      mcp23016: mcp23016_hub
      number: 7
      mode: INPUT
      inverted: False

  - platform: remote_receiver
    name: "Raw Remote Receiver Test"
    raw:
      code: [5685, -4252, 1711, -2265, 1712, -2265, 1711, -2264, 1712, -2266,
             3700, -2263, 1712, -4254, 1711, -4249, 1715, -2266, 1710, -2267,
             1709, -2265, 3704, -4250, 1712, -4254, 3700, -2260, 1714, -2265,
             1712, -2262, 1714, -2267, 1709]
  - platform: as3935
    name: "Storm Alert"

pca9685:
  frequency: 500
  address: 0x0

tlc59208f:
  - address: 0x20
    id: tlc59208f_1
  - address: 0x22
    id: tlc59208f_2
  - address: 0x24
    id: tlc59208f_3

my9231:
  data_pin: GPIO12
  clock_pin: GPIO14
  num_channels: 6
  num_chips: 2
  bit_depth: 16

output:
  - platform: gpio
    pin: GPIO26
    id: gpio_26
    power_supply: atx_power_supply
    inverted: False
  - platform: ledc
    pin: 19
    id: gpio_19
    frequency: 1500Hz
    channel: 14
    max_power: 0.5
  - platform: pca9685
    id: pca_0
    channel: 0
  - platform: pca9685
    id: pca_1
    channel: 1
  - platform: pca9685
    id: pca_2
    channel: 2
  - platform: pca9685
    id: pca_3
    channel: 3
  - platform: pca9685
    id: pca_4
    channel: 4
  - platform: pca9685
    id: pca_5
    channel: 5
  - platform: pca9685
    id: pca_6
    channel: 6
  - platform: pca9685
    id: pca_7
    channel: 7
  - platform: tlc59208f
    id: tlc_0
    channel: 0
    tlc59208f_id: 'tlc59208f_1'
  - platform: tlc59208f
    id: tlc_1
    channel: 1
    tlc59208f_id: 'tlc59208f_1'
  - platform: tlc59208f
    id: tlc_2
    channel: 2
    tlc59208f_id: 'tlc59208f_1'
  - platform: tlc59208f
    id: tlc_3
    channel: 0
    tlc59208f_id: 'tlc59208f_2'
  - platform: tlc59208f
    id: tlc_4
    channel: 1
    tlc59208f_id: 'tlc59208f_2'
  - platform: tlc59208f
    id: tlc_5
    channel: 2
    tlc59208f_id: 'tlc59208f_2'
  - platform: tlc59208f
    id: tlc_6
    channel: 0
    tlc59208f_id: 'tlc59208f_3'
  - platform: tlc59208f
    id: tlc_7
    channel: 1
    tlc59208f_id: 'tlc59208f_3'
  - platform: tlc59208f
    id: tlc_8
    channel: 2
    tlc59208f_id: 'tlc59208f_3'
  - platform: gpio
    id: id2
    pin:
      pcf8574: pcf8574_hub
      number: 0
      mode: OUTPUT
      inverted: False
  - platform: gpio
    id: id22
    pin:
      mcp23017: mcp23017_hub
      number: 0
      mode: OUTPUT
      inverted: False
  - platform: gpio
    id: id23
    pin:
      mcp23008: mcp23008_hub
      number: 0
      mode: OUTPUT
      inverted: False
  - platform: gpio
    id: id25
    pin:
      mcp23016: mcp23016_hub
      number: 0
      mode: OUTPUT
      inverted: False
  - platform: my9231
    id: my_0
    channel: 0
  - platform: my9231
    id: my_1
    channel: 1
  - platform: my9231
    id: my_2
    channel: 2
  - platform: my9231
    id: my_3
    channel: 3
  - platform: my9231
    id: my_4
    channel: 4
  - platform: my9231
    id: my_5
    channel: 5
  - platform: slow_pwm
    id: id24
    pin: GPIO26
    period: 15s
  - platform: ac_dimmer
    id: dimmer1
    gate_pin: GPIO5
    zero_cross_pin: GPIO26
  - platform: esp32_dac
    pin: GPIO25
    id: dac_output

e131:

light:
  - platform: binary
    name: "Desk Lamp"
    output: gpio_26
    effects:
      - strobe:
      - strobe:
          name: "My Strobe"
          colors:
            - state: True
              duration: 250ms
            - state: False
              duration: 250ms
    on_turn_on:
      - switch.template.publish:
          id: livingroom_lights
          state: yes
    on_turn_off:
      - switch.template.publish:
          id: livingroom_lights
          state: yes
  - platform: monochromatic
    name: "Kitchen Lights"
    id: kitchen
    output: gpio_19
    gamma_correct: 2.8
    default_transition_length: 2s
    effects:
      - strobe:
      - flicker:
      - flicker:
          name: "My Flicker"
          alpha: 98%
          intensity: 1.5%
      - lambda:
          name: My Custom Effect
          update_interval: 1s
          lambda: |-
            static int state = 0;
            state += 1;
            if (state == 4)
              state = 0;
  - platform: rgb
    name: "Living Room Lights"
    id: living_room_lights
    red: pca_0
    green: pca_1
    blue: pca_2
  - platform: rgbw
    name: "Living Room Lights 2"
    red: pca_3
    green: pca_4
    blue: pca_5
    white: pca_6
    color_interlock: true
  - platform: rgbww
    name: "Living Room Lights 2"
    red: pca_3
    green: pca_4
    blue: pca_5
    cold_white: pca_6
    warm_white: pca_6
    cold_white_color_temperature: 153 mireds
    warm_white_color_temperature: 500 mireds
    color_interlock: true
  - platform: cwww
    name: "Living Room Lights 2"
    cold_white: pca_6
    warm_white: pca_6
    cold_white_color_temperature: 153 mireds
    warm_white_color_temperature: 500 mireds
    constant_brightness: true
  - platform: fastled_clockless
    id: addr1
    chipset: WS2811
    pin: GPIO23
    num_leds: 60
    rgb_order: BRG
    max_refresh_rate: 20ms
    power_supply: atx_power_supply
    color_correct: [75%, 100%, 50%]
    name: "FastLED WS2811 Light"
    effects:
    - addressable_color_wipe:
    - addressable_color_wipe:
        name: Color Wipe Effect With Custom Values
        colors:
        - red: 100%
          green: 100%
          blue: 100%
          num_leds: 1
        - red: 0%
          green: 0%
          blue: 0%
          num_leds: 1
        add_led_interval: 100ms
        reverse: False
    - addressable_scan:
    - addressable_scan:
        name: Scan Effect With Custom Values
        move_interval: 100ms
    - addressable_twinkle:
    - addressable_twinkle:
        name: Twinkle Effect With Custom Values
        twinkle_probability: 5%
        progress_interval: 4ms
    - addressable_random_twinkle:
    - addressable_random_twinkle:
        name: Random Twinkle Effect With Custom Values
        twinkle_probability: 5%
        progress_interval: 32ms
    - addressable_fireworks:
    - addressable_fireworks:
        name: Fireworks Effect With Custom Values
        update_interval: 32ms
        spark_probability: 10%
        use_random_color: false
        fade_out_rate: 120
    - addressable_flicker:
    - addressable_flicker:
        name: Flicker Effect With Custom Values
        update_interval: 16ms
        intensity: 5%
    - addressable_lambda:
          name: "Test For Custom Lambda Effect"
          lambda: |-
            if (initial_run) {
              it[0] = current_color;
            }

    - wled:
        port: 11111

    - adalight:
        uart_id: adalight_uart

    - automation:
        name: Custom Effect
        sequence:
          - light.addressable_set:
              id: addr1
              red: 100%
              green: 100%
              blue: 0%
          - delay: 100ms
          - light.addressable_set:
              id: addr1
              red: 0%
              green: 100%
              blue: 0%
    - e131:
        universe: 1
  - platform: fastled_spi
    id: addr2
    chipset: WS2801
    data_pin: GPIO23
    clock_pin: GPIO22
    num_leds: 60
    rgb_order: BRG
    name: "FastLED SPI Light"
  - platform: neopixelbus
    id: addr3
    name: "Neopixelbus Light"
    gamma_correct: 2.8
    color_correct: [0.0, 0.0, 0.0, 0.0]
    default_transition_length: 10s
    power_supply: atx_power_supply
    effects:
    - addressable_flicker:
        name: Flicker Effect With Custom Values
        update_interval: 16ms
        intensity: 5%
    type: GRBW
    variant: SK6812
    method: ESP32_I2S_0
    num_leds: 60
    pin: GPIO23
  - platform: partition
    name: "Partition Light"
    segments:
      - id: addr1
        from: 0
        to: 0
      - id: addr2
        from: 1
        to: 10
      - id: addr2
        from: 20
        to: 25

remote_transmitter:
  - pin: 32
    carrier_duty_percent: 100%

climate:
  - platform: tcl112
    name: TCL112 Climate With Sensor
    supports_heat: True
    supports_cool: True
    sensor: my_sensor
  - platform: tcl112
    name: TCL112 Climate
  - platform: coolix
    name: Coolix Climate With Sensor
    supports_heat: True
    supports_cool: True
    sensor: my_sensor
  - platform: coolix
    name: Coolix Climate
  - platform: fujitsu_general
    name: Fujitsu General Climate
  - platform: daikin
    name: Daikin Climate
  - platform: yashima
    name: Yashima Climate
  - platform: mitsubishi
    name: Mitsubishi
  - platform: whirlpool
    name: Whirlpool Climate
  - platform: climate_ir_lg
    name: LG Climate
  - platform: toshiba
    name: Toshiba Climate

switch:
  - platform: gpio
    pin: GPIO25
    name: "Living Room Dehumidifier"
    icon: "mdi:restart"
    inverted: True
    command_topic: custom_command_topic
    restore_mode: ALWAYS_OFF
  - platform: template
    name: JVC Off
    id: living_room_lights_on
    turn_on_action:
      remote_transmitter.transmit_jvc:
        data: 0x10EF
  - platform: template
    name: NEC
    id: living_room_lights_off
    turn_on_action:
      remote_transmitter.transmit_nec:
        address: 0x4242
        command: 0x8484
  - platform: template
    name: LG
    turn_on_action:
      remote_transmitter.transmit_lg:
        data: 4294967295
        nbits: 28
  - platform: template
    name: Samsung
    turn_on_action:
      remote_transmitter.transmit_samsung:
        data: 0xABCDEF
  - platform: template
    name: Sony
    turn_on_action:
      remote_transmitter.transmit_sony:
        data: 0xABCDEF
        nbits: 12
  - platform: template
    name: Panasonic
    turn_on_action:
      remote_transmitter.transmit_panasonic:
        address: 0x4004
        command: 0x1000BCD
  - platform: template
    name: Pioneer
    turn_on_action:
      - remote_transmitter.transmit_pioneer:
          rc_code_1: 0xA556
          rc_code_2: 0xA506
          repeat:
            times: 2
  - platform: template
    name: RC Switch Raw
    turn_on_action:
      remote_transmitter.transmit_rc_switch_raw:
        code: '00101001100111110101xxxx'
        protocol: 1
  - platform: template
    name: RC Switch Type A
    turn_on_action:
      remote_transmitter.transmit_rc_switch_type_a:
        group: '11001'
        device: '01000'
        state: True
        protocol:
          pulse_length: 175
          sync: [1, 31]
          zero: [1, 3]
          one: [3, 1]
          inverted: False
  - platform: template
    name: RC Switch Type B
    turn_on_action:
      remote_transmitter.transmit_rc_switch_type_b:
        address: 4
        channel: 2
        state: True
  - platform: template
    name: RC Switch Type C
    turn_on_action:
      remote_transmitter.transmit_rc_switch_type_c:
        family: 'a'
        group: 1
        device: 2
        state: True
  - platform: template
    name: RC Switch Type D
    turn_on_action:
      remote_transmitter.transmit_rc_switch_type_d:
        group: 'a'
        device: 2
        state: True
  - platform: template
    name: RC5
    turn_on_action:
      remote_transmitter.transmit_rc5:
        address: 0x00
        command: 0x0B
  - platform: template
    name: RC5
    turn_on_action:
      remote_transmitter.transmit_raw:
        code: [1000, -1000]
  - platform: template
    name: Living Room Lights
    id: livingroom_lights
    optimistic: True
    assumed_state: yes
    turn_on_action:
    - switch.turn_on: living_room_lights_on
    - output.set_level:
        id: gpio_19
        level: 50%
    - output.set_level:
        id: gpio_19
        level: !lambda 'return 0.5;'
    - output.set_level:
        id: dac_output
        level: 50%
    - output.set_level:
        id: dac_output
        level: !lambda 'return 0.5;'
    turn_off_action:
    - switch.turn_on: living_room_lights_off
    restore_state: False
    on_turn_on:
      - switch.template.publish:
          id: livingroom_lights
          state: yes
  - platform: restart
    name: "Living Room Restart"
  - platform: shutdown
    name: "Living Room Shutdown"
  - platform: output
    name: "Generic Output"
    output: pca_6
  - platform: template
    name: "Template Switch"
    id: my_switch
    lambda: |-
      if (id(binary_sensor1).state) {
        return true;
      } else {
        return {};
      }
      id(my_switch).publish_state(false);
      id(my_switch).publish_state(true);
      if (id(my_switch).state) {
        // Switch is ON, do something here
        id(my_switch).turn_off();
        id(my_switch).turn_on();
      } else {
        // Switch is OFF, do something else here
      }
    optimistic: true
    assumed_state: no
    restore_state: True
    on_turn_off:
      - switch.template.publish:
          id: my_switch
          state: !lambda 'return false;'
  - platform: uart
    name: "UART String Output"
    data: 'DataToSend'
  - platform: uart
    name: "UART Bytes Output"
    data: [0xDE, 0xAD, 0xBE, 0xEF]
  - platform: template
    assumed_state: yes
    name: Stepper Switch
    turn_on_action:
    - stepper.set_target:
        id: my_stepper
        target: !lambda |-
          static int32_t i = 0;
          i += 1000;
          if (i > 5000) {
            i = -5000;
          }
          return i;
    - stepper.report_position:
        id: my_stepper
        position: 0

  - platform: gpio
    name: "SN74HC595 Pin #0"
    pin:
      sn74hc595: sn74hc595_hub
      # Use pin number 0
      number: 0
      inverted: False

fan:
  - platform: binary
    output: gpio_26
    name: "Living Room Fan 1"
    oscillation_output: gpio_19
    direction_output: gpio_26
  - platform: speed
    output: pca_6
    name: "Living Room Fan 2"
    oscillation_output: gpio_19
    direction_output: gpio_26
    speed:
      low: 0.45
      medium: 0.75
      high: 1.0
    oscillation_state_topic: oscillation/state/topic
    oscillation_command_topic: oscillation/command/topic
    speed_state_topic: speed/state/topic
    speed_command_topic: speed/command/topic

interval:
  - interval: 10s
    then:
    - display.page.show: !lambda |-
        if (true) return id(page1); else return id(page2);
    -  display.page.show_next: display1
    -  display.page.show_previous: display1
  - interval: 2s
    then:
      - lambda: |-
            static uint16_t btn_left_state = id(btn_left)->get_value();

            ESP_LOGD("adaptive touch", "___  Touch Pad '%s' (T%u): val: %u state: %u tres:%u", id(btn_left)->get_name().c_str(), id(btn_left)->get_touch_pad(), id(btn_left)->get_value(), btn_left_state, id(btn_left)->get_threshold());

            btn_left_state = ((uint32_t) id(btn_left)->get_value()  +  63 * (uint32_t)btn_left_state) >> 6;

            id(btn_left)->set_threshold(btn_left_state * 0.9);

color:
  - id: kbx_red
    red: 100%
    green: 1%
    blue: 2%
  - id: kbx_blue
    red: 0%
    green: 1%
    blue: 100%

display:
- platform: lcd_gpio
  dimensions: 18x4
  data_pins:
  - GPIO19
  - GPIO21
  - GPIO22
  - GPIO23
  enable_pin: GPIO23
  rs_pin: GPIO25
  lambda: |-
    it.print("Hello World!");
- platform: lcd_pcf8574
  dimensions: 18x4
  address: 0x3F
  lambda: |-
    it.print("Hello World!");
- platform: max7219
  cs_pin: GPIO23
  num_chips: 1
  lambda: |-
    it.print("01234567");
- platform: tm1637
  clk_pin: GPIO23
  dio_pin: GPIO25
  intensity: 3
  lambda: |-
      it.print("1234");
- platform: tm1637
  clk_pin:
    mcp23017: mcp23017_hub
    number: 1
  dio_pin:
    mcp23017: mcp23017_hub
    number: 2
  intensity: 3
  lambda: |-
      it.print("1234");
- platform: nextion
  lambda: |-
    it.set_component_value("gauge", 50);
    it.set_component_text("textview", "Hello World!");
- platform: pcd8544
  cs_pin: GPIO23
  dc_pin: GPIO23
  reset_pin: GPIO23
  lambda: |-
    it.rectangle(0, 0, it.get_width(), it.get_height());
- platform: ssd1306_i2c
  model: "SSD1306_128X64"
  reset_pin: GPIO23
  address: 0x3C
  id: display1
  brightness: 60%
  pages:
    - id: page1
      lambda: |-
        it.rectangle(0, 0, it.get_width(), it.get_height());
    - id: page2
      lambda: |-
        // Nothing
- platform: ssd1306_spi
  model: "SSD1306 128x64"
  cs_pin: GPIO23
  dc_pin: GPIO23
  reset_pin: GPIO23
  lambda: |-
    it.rectangle(0, 0, it.get_width(), it.get_height());
- platform: ssd1325_spi
  model: "SSD1325 128x64"
  cs_pin: GPIO23
  dc_pin: GPIO23
  reset_pin: GPIO23
  lambda: |-
    it.rectangle(0, 0, it.get_width(), it.get_height());
<<<<<<< HEAD
=======
- platform: ssd1351_spi
  model: "SSD1351 128x128"
  cs_pin: GPIO23
  dc_pin: GPIO23
  reset_pin: GPIO23
  lambda: |-
    it.rectangle(0, 0, it.get_width(), it.get_height());
>>>>>>> 65a489eb
- platform: waveshare_epaper
  cs_pin: GPIO23
  dc_pin: GPIO23
  busy_pin: GPIO23
  reset_pin: GPIO23
  model: 2.90in
  full_update_every: 30
  lambda: |-
    it.rectangle(0, 0, it.get_width(), it.get_height());
- platform: st7789v
  cs_pin: GPIO5
  dc_pin: GPIO16
  reset_pin: GPIO23
  backlight_pin: GPIO4
  lambda: |-
    it.rectangle(0, 0, it.get_width(), it.get_height());

tm1651:
  id: tm1651_battery
  clk_pin: GPIO23
  dio_pin: GPIO23

remote_receiver:
  pin: GPIO32
  dump: all

status_led:
  pin: GPIO2

pn532:
  cs_pin: GPIO23
  update_interval: 1s
  on_tag:
    - lambda: |-
        ESP_LOGD("main", "Found tag %s", x.c_str());
    - mqtt.publish:
        topic: the/topic
        payload: !lambda 'return x;'

rdm6300:

gps:

time:
- platform: sntp
  id: sntp_time
  servers:
  - 0.pool.ntp.org
  - 1.pool.ntp.org
  - 192.168.178.1
  on_time:
    cron: '/30 0-30,30/5 * ? JAN-DEC MON,SAT-SUN,TUE-FRI'
    then:
      - lambda: 'ESP_LOGD("main", "time");'
- platform: gps

cover:
  - platform: template
    name: "Template Cover"
    id: template_cover
    lambda: |-
      if (id(binary_sensor1).state) {
        return COVER_OPEN;
      } else {
        return {};
      }
    optimistic: true
    open_action:
      - cover.template.publish:
          id: template_cover
          state: CLOSED
    assumed_state: no

debug:

pcf8574:
  - id: 'pcf8574_hub'
    address: 0x21
    pcf8575: False

mcp23017:
  - id: 'mcp23017_hub'

mcp23008:
  - id: 'mcp23008_hub'
    address: 0x22

mcp23016:
  - id: 'mcp23016_hub'
    address: 0x23

stepper:
- platform: a4988
  id: my_stepper
  step_pin: GPIO23
  dir_pin: GPIO25
  sleep_pin: GPIO25
  max_speed: 250 steps/s
  acceleration: 100 steps/s^2
  deceleration: 200 steps/s^2


globals:
- id: glob_int
  type: int
  restore_value: yes
  initial_value: '0'
- id: glob_float
  type: float
  restore_value: yes
  initial_value: '0.0f'
- id: glob_bool
  type: bool
  restore_value: no
  initial_value: 'true'
- id: glob_string
  type: std::string
  restore_value: no
  # initial_value: ""

text_sensor:
- platform: mqtt_subscribe
  name: "MQTT Subscribe Text"
  topic: "the/topic"
  qos: 2
  on_value:
  - text_sensor.template.publish:
      id: template_text
      state: Hello World
  - text_sensor.template.publish:
      id: template_text
      state: |-
        return "Hello World2";
  - globals.set:
      id: glob_int
      value: '0'
- platform: template
  name: Template Text Sensor
  id: template_text
- platform: wifi_info
  ip_address:
    name: "IP Address"
  ssid:
    name: "SSID"
  bssid:
    name: "BSSID"
  mac_address:
    name: "Mac Address"
- platform: version
  name: "ESPHome Version No Timestamp"
  hide_timestamp: True

sn74hc595:
  - id: 'sn74hc595_hub'
    data_pin: GPIO21
    clock_pin: GPIO23
    latch_pin: GPIO22
    oe_pin: GPIO32
    sr_count: 2

rtttl:
  output: gpio_19<|MERGE_RESOLUTION|>--- conflicted
+++ resolved
@@ -191,13 +191,10 @@
 as3935_spi:
   cs_pin: GPIO12
   irq_pin: GPIO13
-<<<<<<< HEAD
-=======
 
 wled:
 
 adalight:
->>>>>>> 65a489eb
 
 sensor:
   - platform: adc
@@ -616,11 +613,8 @@
       name: "Living Room Humidity 9"
     address: 0x61
     update_interval: 15s
-<<<<<<< HEAD
-=======
     automatic_self_calibration: true
     altitude_compensation: 10m
->>>>>>> 65a489eb
   - platform: sgp30
     eco2:
       name: "Workshop eCO2"
@@ -630,8 +624,6 @@
       accuracy_decimals: 1
     address: 0x58
     update_interval: 5s
-<<<<<<< HEAD
-=======
   - platform: sps30
     pm_1_0:
       name: "Workshop PM <1µm Weight concentration"
@@ -662,7 +654,6 @@
       id: "workshop_PMC_10_0"
     address: 0x69
     update_interval: 10s
->>>>>>> 65a489eb
   - platform: shtcx
     temperature:
       name: "Living Room Temperature 10"
@@ -1616,8 +1607,6 @@
   reset_pin: GPIO23
   lambda: |-
     it.rectangle(0, 0, it.get_width(), it.get_height());
-<<<<<<< HEAD
-=======
 - platform: ssd1351_spi
   model: "SSD1351 128x128"
   cs_pin: GPIO23
@@ -1625,7 +1614,6 @@
   reset_pin: GPIO23
   lambda: |-
     it.rectangle(0, 0, it.get_width(), it.get_height());
->>>>>>> 65a489eb
 - platform: waveshare_epaper
   cs_pin: GPIO23
   dc_pin: GPIO23
